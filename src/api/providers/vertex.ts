--- conflicted
+++ resolved
@@ -5,11 +5,8 @@
 import { ApiHandlerOptions, ModelInfo, vertexDefaultModelId, VertexModelId, vertexModels } from "../../shared/api"
 import { ApiStream } from "../transform/stream"
 import { VertexAI } from "@google-cloud/vertexai"
-<<<<<<< HEAD
+import { calculateApiCostOpenAI } from "../../utils/cost"
 import process from "node:process" // 导入 process
-=======
-import { calculateApiCostOpenAI } from "../../utils/cost"
->>>>>>> 32c70e59
 
 // https://docs.anthropic.com/en/api/claude-on-vertex-ai
 export class VertexHandler implements ApiHandler {
