--- conflicted
+++ resolved
@@ -26,11 +26,8 @@
 import { SambanovaHandler } from "./providers/sambanova"
 import { CerebrasHandler } from "./providers/cerebras"
 import { SapAiCoreHandler } from "./providers/sapaicore"
-<<<<<<< HEAD
+import { ClaudeCodeHandler } from "./providers/claude-code"
 import { MifyHandler } from "./providers/mify"
-=======
-import { ClaudeCodeHandler } from "./providers/claude-code"
->>>>>>> f2bd5f19
 
 export interface ApiHandler {
 	createMessage(systemPrompt: string, messages: Anthropic.Messages.MessageParam[]): ApiStream
@@ -95,13 +92,10 @@
 			return new CerebrasHandler(options)
 		case "sapaicore":
 			return new SapAiCoreHandler(options)
-<<<<<<< HEAD
+		case "claude-code":
+			return new ClaudeCodeHandler(options)
 		case "mify":
 			return new MifyHandler(options)
-=======
-		case "claude-code":
-			return new ClaudeCodeHandler(options)
->>>>>>> f2bd5f19
 		default:
 			return new AnthropicHandler(options)
 	}
