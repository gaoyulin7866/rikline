import { URI } from "vscode-uri"

import path from "path"
import type { Extension, ExtensionContext } from "vscode"
import { ExtensionKind, ExtensionMode } from "vscode"
import { outputChannel, postMessage } from "./vscode-context-stubs"
import { EnvironmentVariableCollection, MementoStore, readJson, SecretStore } from "./vscode-context-utils"

const DATA_DIR = process.env.DATA_DIR ?? "."
const EXTENSION_DIR = process.env.EXTENSION_DIR ?? "."
const EXTENSION_MODE = process.env.IS_DEV === "true" ? ExtensionMode.Development : ExtensionMode.Production

const extension: Extension<void> = {
	id: "saoudrizwan.claude-dev",
	isActive: true,
	extensionPath: EXTENSION_DIR,
	extensionUri: URI.file(EXTENSION_DIR),
	packageJSON: readJson(path.join(EXTENSION_DIR, "package.json")),
	exports: undefined, // There are no API exports in the standalone version.
	activate: async () => {},
	extensionKind: ExtensionKind.UI,
}

const extensionContext: ExtensionContext = {
	extension: extension,
	extensionMode: EXTENSION_MODE,

	// Set up KV stores.
	globalState: new MementoStore(path.join(DATA_DIR, "globalState.json")),
	secrets: new SecretStore(path.join(DATA_DIR, "secrets.json")),

	// Set up URIs.
	storageUri: URI.file(DATA_DIR),
	storagePath: DATA_DIR, // Deprecated, not used in cline.
	globalStorageUri: URI.file(DATA_DIR),
	globalStoragePath: DATA_DIR, // Deprecated, not used in cline.

	logUri: URI.file(DATA_DIR),
	logPath: DATA_DIR, // Deprecated, not used in cline.

<<<<<<< HEAD
	extension: {
		id: "rikaaa0928.rikline",
		isActive: true,
		extensionPath: "/tmp/vscode/extension",
		extensionUri: stubUri("/tmp/vscode/extension"),
		packageJSON: {},
		exports: {},
		activate: async () => {},
		extensionKind: vscode.ExtensionKind.UI,
	},
=======
	extensionUri: URI.file(EXTENSION_DIR),
	extensionPath: EXTENSION_DIR, // Deprecated, not used in cline.
	asAbsolutePath: (relPath: string) => path.join(EXTENSION_DIR, relPath),
>>>>>>> 582a3b19

	subscriptions: [], // These need to be destroyed when the extension is deactivated.

	environmentVariableCollection: new EnvironmentVariableCollection(),

	// TODO(sjf): Workspace state needs to be per project/workspace.
	workspaceState: new MementoStore(path.join(DATA_DIR, "workspaceState.json")),
}

console.log("Finished loading vscode context...")

export { extensionContext, outputChannel, postMessage }<|MERGE_RESOLUTION|>--- conflicted
+++ resolved
@@ -38,22 +38,9 @@
 	logUri: URI.file(DATA_DIR),
 	logPath: DATA_DIR, // Deprecated, not used in cline.
 
-<<<<<<< HEAD
-	extension: {
-		id: "rikaaa0928.rikline",
-		isActive: true,
-		extensionPath: "/tmp/vscode/extension",
-		extensionUri: stubUri("/tmp/vscode/extension"),
-		packageJSON: {},
-		exports: {},
-		activate: async () => {},
-		extensionKind: vscode.ExtensionKind.UI,
-	},
-=======
 	extensionUri: URI.file(EXTENSION_DIR),
 	extensionPath: EXTENSION_DIR, // Deprecated, not used in cline.
 	asAbsolutePath: (relPath: string) => path.join(EXTENSION_DIR, relPath),
->>>>>>> 582a3b19
 
 	subscriptions: [], // These need to be destroyed when the extension is deactivated.
 
