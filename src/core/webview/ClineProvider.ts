import { Anthropic } from "@anthropic-ai/sdk"
import axios from "axios"
import crypto from "crypto"
import { execa } from "execa"
import fs from "fs/promises"
import os from "os"
import pWaitFor from "p-wait-for"
import * as path from "path"
import * as vscode from "vscode"
import { buildApiHandler } from "../../api"
import { downloadTask } from "../../integrations/misc/export-markdown"
import { openFile, openImage } from "../../integrations/misc/open-file"
import { fetchOpenGraphData, isImageUrl } from "../../integrations/misc/link-preview"
import { selectImages } from "../../integrations/misc/process-images"
import { getTheme } from "../../integrations/theme/getTheme"
import WorkspaceTracker from "../../integrations/workspace/WorkspaceTracker"
import { ClineAccountService } from "../../services/account/ClineAccountService"
import { McpHub } from "../../services/mcp/McpHub"
import { UserInfo } from "../../shared/UserInfo"
import { ApiConfiguration, ApiProvider, ModelInfo } from "../../shared/api"
import { findLast } from "../../shared/array"
import { AutoApprovalSettings, DEFAULT_AUTO_APPROVAL_SETTINGS } from "../../shared/AutoApprovalSettings"
import { BrowserSettings, DEFAULT_BROWSER_SETTINGS } from "../../shared/BrowserSettings"
import { ChatContent } from "../../shared/ChatContent"
import { ChatSettings, DEFAULT_CHAT_SETTINGS } from "../../shared/ChatSettings"
import { ExtensionMessage, ExtensionState, Invoke, Platform } from "../../shared/ExtensionMessage"
import { HistoryItem } from "../../shared/HistoryItem"
import { McpDownloadResponse, McpMarketplaceCatalog, McpServer } from "../../shared/mcp"
import { ClineCheckpointRestore, WebviewMessage } from "../../shared/WebviewMessage"
import { fileExistsAtPath } from "../../utils/fs"
import { searchCommits } from "../../utils/git"
import { Cline } from "../Cline"
import { openMention } from "../mentions"
import { getNonce } from "./getNonce"
import { getUri } from "./getUri"
import { telemetryService } from "../../services/telemetry/TelemetryService"
import { TelemetrySetting } from "../../shared/TelemetrySetting"
import { cleanupLegacyCheckpoints } from "../../integrations/checkpoints/CheckpointMigration"
import CheckpointTracker from "../../integrations/checkpoints/CheckpointTracker"
import { getTotalTasksSize } from "../../utils/storage"
import { ConversationTelemetryService } from "../../services/telemetry/ConversationTelemetryService"
import { GlobalFileNames } from "../../global-constants"
import { setTimeout as setTimeoutPromise } from "node:timers/promises"

/*
https://github.com/microsoft/vscode-webview-ui-toolkit-samples/blob/main/default/weather-webview/src/providers/WeatherViewProvider.ts

https://github.com/KumarVariable/vscode-extension-sidebar-html/blob/master/src/customSidebarViewProvider.ts
*/

type SecretKey =
	| "apiKey"
	| "clineApiKey"
	| "openRouterApiKey"
	| "awsAccessKey"
	| "awsSecretKey"
	| "awsSessionToken"
	| "openAiApiKey"
	| "geminiApiKey"
	| "openAiNativeApiKey"
	| "deepSeekApiKey"
	| "requestyApiKey"
	| "togetherApiKey"
	| "qwenApiKey"
	| "mistralApiKey"
	| "liteLlmApiKey"
	| "authNonce"
	| "asksageApiKey"
	| "xaiApiKey"
	| "sambanovaApiKey"
type GlobalStateKey =
	| "apiProvider"
	| "apiModelId"
	| "awsRegion"
	| "awsUseCrossRegionInference"
	| "awsBedrockUsePromptCache"
	| "awsBedrockEndpoint"
	| "awsProfile"
	| "awsUseProfile"
	| "vertexProjectId"
	| "vertexRegion"
	| "lastShownAnnouncementId"
	| "customInstructions"
	| "taskHistory"
	| "openAiBaseUrl"
	| "openAiModelId"
	| "openAiModelInfo"
	| "ollamaModelId"
	| "ollamaBaseUrl"
	| "ollamaApiOptionsCtxNum"
	| "lmStudioModelId"
	| "lmStudioBaseUrl"
	| "anthropicBaseUrl"
	| "azureApiVersion"
	| "openRouterModelId"
	| "openRouterModelInfo"
	| "openRouterProviderSorting"
	| "openRouterBaseUrl"
	| "autoApprovalSettings"
	| "browserSettings"
	| "chatSettings"
	| "vsCodeLmModelSelector"
	| "userInfo"
	| "previousModeApiProvider"
	| "previousModeModelId"
	| "previousModeThinkingBudgetTokens"
	| "previousModeVsCodeLmModelSelector"
	| "previousModeModelInfo"
	| "liteLlmBaseUrl"
	| "liteLlmModelId"
	| "qwenApiLine"
	| "requestyModelId"
	| "togetherModelId"
	| "mcpMarketplaceCatalog"
	| "telemetrySetting"
	| "asksageApiUrl"
	| "thinkingBudgetTokens"
	| "planActSeparateModelsSetting"
	| "geminiBaseUrl"

export class ClineProvider implements vscode.WebviewViewProvider {
	public static readonly sideBarId = "rikline.SidebarProvider" // used in package.json as the view's id. This value cannot be changed due to how vscode caches views based on their id, and updating the id would break existing instances of the extension.
	public static readonly tabPanelId = "rikline.TabPanelProvider"
	private static activeInstances: Set<ClineProvider> = new Set()
	private disposables: vscode.Disposable[] = []
	private view?: vscode.WebviewView | vscode.WebviewPanel
	private cline?: Cline
	workspaceTracker?: WorkspaceTracker
	mcpHub?: McpHub
	accountService?: ClineAccountService
	private latestAnnouncementId = "march-22-2025" // update to some unique identifier when we add a new announcement
	conversationTelemetryService: ConversationTelemetryService

	constructor(
		readonly context: vscode.ExtensionContext,
		private readonly outputChannel: vscode.OutputChannel,
	) {
		this.outputChannel.appendLine("ClineProvider instantiated")
		ClineProvider.activeInstances.add(this)
		this.workspaceTracker = new WorkspaceTracker(this)
		this.mcpHub = new McpHub(this)
		this.accountService = new ClineAccountService(this)
		this.conversationTelemetryService = new ConversationTelemetryService(this)

		// Clean up legacy checkpoints
		cleanupLegacyCheckpoints(this.context.globalStorageUri.fsPath, this.outputChannel).catch((error) => {
			console.error("Failed to cleanup legacy checkpoints:", error)
		})
	}

	/*
	VSCode extensions use the disposable pattern to clean up resources when the sidebar/editor tab is closed by the user or system. This applies to event listening, commands, interacting with the UI, etc.
	- https://vscode-docs.readthedocs.io/en/stable/extensions/patterns-and-principles/
	- https://github.com/microsoft/vscode-extension-samples/blob/main/webview-sample/src/extension.ts
	*/
	async dispose() {
		this.outputChannel.appendLine("Disposing ClineProvider...")
		await this.clearTask()
		this.outputChannel.appendLine("Cleared task")
		if (this.view && "dispose" in this.view) {
			this.view.dispose()
			this.outputChannel.appendLine("Disposed webview")
		}
		while (this.disposables.length) {
			const x = this.disposables.pop()
			if (x) {
				x.dispose()
			}
		}
		this.workspaceTracker?.dispose()
		this.workspaceTracker = undefined
		this.mcpHub?.dispose()
		this.mcpHub = undefined
		this.accountService = undefined
		this.conversationTelemetryService.shutdown()
		this.outputChannel.appendLine("Disposed all disposables")
		ClineProvider.activeInstances.delete(this)
	}

	// Auth methods
	async handleSignOut() {
		try {
			await this.storeSecret("clineApiKey", undefined)
			await this.updateGlobalState("apiProvider", "openrouter")
			await this.postStateToWebview()
			vscode.window.showInformationMessage("Successfully logged out of Cline")
		} catch (error) {
			vscode.window.showErrorMessage("Logout failed")
		}
	}

	async setUserInfo(info?: { displayName: string | null; email: string | null; photoURL: string | null }) {
		await this.updateGlobalState("userInfo", info)
	}

	public static getVisibleInstance(): ClineProvider | undefined {
		return findLast(Array.from(this.activeInstances), (instance) => instance.view?.visible === true)
	}

	async resolveWebviewView(webviewView: vscode.WebviewView | vscode.WebviewPanel) {
		this.outputChannel.appendLine("Resolving webview view")
		this.view = webviewView

		webviewView.webview.options = {
			// Allow scripts in the webview
			enableScripts: true,
			localResourceRoots: [this.context.extensionUri],
		}

		webviewView.webview.html =
			this.context.extensionMode === vscode.ExtensionMode.Development
				? await this.getHMRHtmlContent(webviewView.webview)
				: this.getHtmlContent(webviewView.webview)

		// Sets up an event listener to listen for messages passed from the webview view context
		// and executes code based on the message that is received
		this.setWebviewMessageListener(webviewView.webview)

		// Logs show up in bottom panel > Debug Console
		//console.log("registering listener")

		// Listen for when the panel becomes visible
		// https://github.com/microsoft/vscode-discussions/discussions/840
		if ("onDidChangeViewState" in webviewView) {
			// WebviewView and WebviewPanel have all the same properties except for this visibility listener
			// panel
			webviewView.onDidChangeViewState(
				() => {
					if (this.view?.visible) {
						this.postMessageToWebview({
							type: "action",
							action: "didBecomeVisible",
						})
					}
				},
				null,
				this.disposables,
			)
		} else if ("onDidChangeVisibility" in webviewView) {
			// sidebar
			webviewView.onDidChangeVisibility(
				() => {
					if (this.view?.visible) {
						this.postMessageToWebview({
							type: "action",
							action: "didBecomeVisible",
						})
					}
				},
				null,
				this.disposables,
			)
		}

		// Listen for when the view is disposed
		// This happens when the user closes the view or when the view is closed programmatically
		webviewView.onDidDispose(
			async () => {
				await this.dispose()
			},
			null,
			this.disposables,
		)

		// Listen for configuration changes
		vscode.workspace.onDidChangeConfiguration(
			async (e) => {
				if (e && e.affectsConfiguration("workbench.colorTheme")) {
					// Sends latest theme name to webview
					await this.postMessageToWebview({
						type: "theme",
						text: JSON.stringify(await getTheme()),
					})
				}
				if (e && e.affectsConfiguration("cline.mcpMarketplace.enabled")) {
					// Update state when marketplace tab setting changes
					await this.postStateToWebview()
				}
			},
			null,
			this.disposables,
		)

		// if the extension is starting a new session, clear previous task state
		this.clearTask()

		this.outputChannel.appendLine("Webview view resolved")
	}

	async initClineWithTask(task?: string, images?: string[]) {
		await this.clearTask() // ensures that an existing task doesn't exist before starting a new one, although this shouldn't be possible since user must clear task before starting a new one
		const { apiConfiguration, customInstructions, autoApprovalSettings, browserSettings, chatSettings } =
			await this.getState()
		this.cline = new Cline(
			this,
			apiConfiguration,
			autoApprovalSettings,
			browserSettings,
			chatSettings,
			customInstructions,
			task,
			images,
		)
	}

	async initClineWithHistoryItem(historyItem: HistoryItem) {
		await this.clearTask()
		const { apiConfiguration, customInstructions, autoApprovalSettings, browserSettings, chatSettings } =
			await this.getState()
		this.cline = new Cline(
			this,
			apiConfiguration,
			autoApprovalSettings,
			browserSettings,
			chatSettings,
			customInstructions,
			undefined,
			undefined,
			historyItem,
		)
	}

	// Send any JSON serializable data to the react app
	async postMessageToWebview(message: ExtensionMessage) {
		await this.view?.webview.postMessage(message)
	}

	/**
	 * Defines and returns the HTML that should be rendered within the webview panel.
	 *
	 * @remarks This is also the place where references to the React webview build files
	 * are created and inserted into the webview HTML.
	 *
	 * @param webview A reference to the extension webview
	 * @param extensionUri The URI of the directory containing the extension
	 * @returns A template string literal containing the HTML that should be
	 * rendered within the webview panel
	 */
	private getHtmlContent(webview: vscode.Webview): string {
		// Get the local path to main script run in the webview,
		// then convert it to a uri we can use in the webview.

		// The CSS file from the React build output
		const stylesUri = getUri(webview, this.context.extensionUri, ["webview-ui", "build", "assets", "index.css"])
		// The JS file from the React build output
		const scriptUri = getUri(webview, this.context.extensionUri, ["webview-ui", "build", "assets", "index.js"])

		// The codicon font from the React build output
		// https://github.com/microsoft/vscode-extension-samples/blob/main/webview-codicons-sample/src/extension.ts
		// we installed this package in the extension so that we can access it how its intended from the extension (the font file is likely bundled in vscode), and we just import the css fileinto our react app we don't have access to it
		// don't forget to add font-src ${webview.cspSource};
		const codiconsUri = getUri(webview, this.context.extensionUri, [
			"node_modules",
			"@vscode",
			"codicons",
			"dist",
			"codicon.css",
		])

		// const scriptUri = webview.asWebviewUri(vscode.Uri.joinPath(this._extensionUri, "assets", "main.js"))

		// const styleResetUri = webview.asWebviewUri(vscode.Uri.joinPath(this._extensionUri, "assets", "reset.css"))
		// const styleVSCodeUri = webview.asWebviewUri(vscode.Uri.joinPath(this._extensionUri, "assets", "vscode.css"))

		// // Same for stylesheet
		// const stylesheetUri = webview.asWebviewUri(vscode.Uri.joinPath(this._extensionUri, "assets", "main.css"))

		// Use a nonce to only allow a specific script to be run.
		/*
				content security policy of your webview to only allow scripts that have a specific nonce
				create a content security policy meta tag so that only loading scripts with a nonce is allowed
				As your extension grows you will likely want to add custom styles, fonts, and/or images to your webview. If you do, you will need to update the content security policy meta tag to explicity allow for these resources. E.g.
								<meta http-equiv="Content-Security-Policy" content="default-src 'none'; style-src ${webview.cspSource}; font-src ${webview.cspSource}; img-src ${webview.cspSource} https:; script-src 'nonce-${nonce}';">
		- 'unsafe-inline' is required for styles due to vscode-webview-toolkit's dynamic style injection
		- since we pass base64 images to the webview, we need to specify img-src ${webview.cspSource} data:;

				in meta tag we add nonce attribute: A cryptographic nonce (only used once) to allow scripts. The server must generate a unique nonce value each time it transmits a policy. It is critical to provide a nonce that cannot be guessed as bypassing a resource's policy is otherwise trivial.
				*/
		const nonce = getNonce()

		// Tip: Install the es6-string-html VS Code extension to enable code highlighting below
		return /*html*/ `
        <!DOCTYPE html>
        <html lang="en">
          <head>
            <meta charset="utf-8">
            <meta name="viewport" content="width=device-width,initial-scale=1,shrink-to-fit=no">
            <meta name="theme-color" content="#000000">
            <link rel="stylesheet" type="text/css" href="${stylesUri}">
            <link href="${codiconsUri}" rel="stylesheet" />
						<meta http-equiv="Content-Security-Policy" content="default-src 'none'; connect-src https://*.posthog.com https://*.firebaseauth.com https://*.firebaseio.com https://*.googleapis.com https://*.firebase.com; font-src ${webview.cspSource}; style-src ${webview.cspSource} 'unsafe-inline'; img-src ${webview.cspSource} https: data:; script-src 'nonce-${nonce}' 'unsafe-eval';">
            <title>Cline</title>
          </head>
          <body>
            <noscript>You need to enable JavaScript to run this app.</noscript>
            <div id="root"></div>
            <script type="module" nonce="${nonce}" src="${scriptUri}"></script>
          </body>
        </html>
      `
	}

	/**
	 * Connects to the local Vite dev server to allow HMR, with fallback to the bundled assets
	 *
	 * @param webview A reference to the extension webview
	 * @returns A template string literal containing the HTML that should be
	 * rendered within the webview panel
	 */
	private async getHMRHtmlContent(webview: vscode.Webview): Promise<string> {
		const localPort = 25463
		const localServerUrl = `localhost:${localPort}`

		// Check if local dev server is running.
		try {
			await axios.get(`http://${localServerUrl}`)
		} catch (error) {
			vscode.window.showErrorMessage(
				"Cline: Local webview dev server is not running, HMR will not work. Please run 'npm run dev:webview' before launching the extension to enable HMR. Using bundled assets.",
			)

			return this.getHtmlContent(webview)
		}

		const nonce = getNonce()
		const stylesUri = getUri(webview, this.context.extensionUri, ["webview-ui", "build", "assets", "index.css"])
		const codiconsUri = getUri(webview, this.context.extensionUri, [
			"node_modules",
			"@vscode",
			"codicons",
			"dist",
			"codicon.css",
		])

		const scriptEntrypoint = "src/main.tsx"
		const scriptUri = `http://${localServerUrl}/${scriptEntrypoint}`

		const reactRefresh = /*html*/ `
			<script nonce="${nonce}" type="module">
				import RefreshRuntime from "http://${localServerUrl}/@react-refresh"
				RefreshRuntime.injectIntoGlobalHook(window)
				window.$RefreshReg$ = () => {}
				window.$RefreshSig$ = () => (type) => type
				window.__vite_plugin_react_preamble_installed__ = true
			</script>
		`

		const csp = [
			"default-src 'none'",
			`font-src ${webview.cspSource}`,
			`style-src ${webview.cspSource} 'unsafe-inline' https://* http://${localServerUrl} http://0.0.0.0:${localPort}`,
			`img-src ${webview.cspSource} https: data:`,
			`script-src 'unsafe-eval' https://* http://${localServerUrl} http://0.0.0.0:${localPort} 'nonce-${nonce}'`,
			`connect-src https://* ws://${localServerUrl} ws://0.0.0.0:${localPort} http://${localServerUrl} http://0.0.0.0:${localPort}`,
		]

		return /*html*/ `
			<!DOCTYPE html>
			<html lang="en">
				<head>
					<meta charset="utf-8">
					<meta name="viewport" content="width=device-width,initial-scale=1,shrink-to-fit=no">
					<meta http-equiv="Content-Security-Policy" content="${csp.join("; ")}">
					<link rel="stylesheet" type="text/css" href="${stylesUri}">
					<link href="${codiconsUri}" rel="stylesheet" />
					<title>Cline</title>
				</head>
				<body>
					<div id="root"></div>
					${reactRefresh}
					<script type="module" src="${scriptUri}"></script>
				</body>
			</html>
		`
	}

	/**
	 * Sets up an event listener to listen for messages passed from the webview context and
	 * executes code based on the message that is received.
	 *
	 * @param webview A reference to the extension webview
	 */
	private setWebviewMessageListener(webview: vscode.Webview) {
		webview.onDidReceiveMessage(
			async (message: WebviewMessage) => {
				switch (message.type) {
					case "authStateChanged":
						await this.setUserInfo(message.user || undefined)
						await this.postStateToWebview()
						break
					case "webviewDidLaunch":
						this.postStateToWebview()
						this.workspaceTracker?.populateFilePaths() // don't await
						getTheme().then((theme) =>
							this.postMessageToWebview({
								type: "theme",
								text: JSON.stringify(theme),
							}),
						)
						// post last cached models in case the call to endpoint fails
						this.readOpenRouterModels().then((openRouterModels) => {
							if (openRouterModels) {
								this.postMessageToWebview({
									type: "openRouterModels",
									openRouterModels,
								})
							}
						})
						// gui relies on model info to be up-to-date to provide the most accurate pricing, so we need to fetch the latest details on launch.
						// we do this for all users since many users switch between api providers and if they were to switch back to openrouter it would be showing outdated model info if we hadn't retrieved the latest at this point
						// (see normalizeApiConfiguration > openrouter)
						// Prefetch marketplace and OpenRouter models

						this.getGlobalState("mcpMarketplaceCatalog").then((mcpMarketplaceCatalog) => {
							if (mcpMarketplaceCatalog) {
								this.postMessageToWebview({
									type: "mcpMarketplaceCatalog",
									mcpMarketplaceCatalog: mcpMarketplaceCatalog as McpMarketplaceCatalog,
								})
							}
						})
						this.silentlyRefreshMcpMarketplace()
						this.refreshOpenRouterModels().then(async (openRouterModels) => {
							if (openRouterModels) {
								// update model info in state (this needs to be done here since we don't want to update state while settings is open, and we may refresh models there)
								const { apiConfiguration } = await this.getState()
								if (apiConfiguration.openRouterModelId) {
									await this.updateGlobalState(
										"openRouterModelInfo",
										openRouterModels[apiConfiguration.openRouterModelId],
									)
									await this.postStateToWebview()
								}
							}
						})

						// If user already opted in to telemetry, enable telemetry service
						this.getStateToPostToWebview().then((state) => {
							const { telemetrySetting } = state
							const isOptedIn = telemetrySetting === "enabled"
							telemetryService.updateTelemetryState(isOptedIn)
						})
						break
					case "newTask":
						// Code that should run in response to the hello message command
						//vscode.window.showInformationMessage(message.text!)

						// Send a message to our webview.
						// You can send any JSON serializable data.
						// Could also do this in extension .ts
						//this.postMessageToWebview({ type: "text", text: `Extension: ${Date.now()}` })
						// initializing new instance of Cline will make sure that any agentically running promises in old instance don't affect our new task. this essentially creates a fresh slate for the new task
						await this.initClineWithTask(message.text, message.images)
						break
					case "apiConfiguration":
						if (message.apiConfiguration) {
							await this.updateApiConfiguration(message.apiConfiguration)
						}
						await this.postStateToWebview()
						break
					case "autoApprovalSettings":
						if (message.autoApprovalSettings) {
							await this.updateGlobalState("autoApprovalSettings", message.autoApprovalSettings)
							if (this.cline) {
								this.cline.autoApprovalSettings = message.autoApprovalSettings
							}
							await this.postStateToWebview()
						}
						break
					case "browserSettings":
						if (message.browserSettings) {
							await this.updateGlobalState("browserSettings", message.browserSettings)
							if (this.cline) {
								this.cline.updateBrowserSettings(message.browserSettings)
							}
							await this.postStateToWebview()
						}
						break
					case "togglePlanActMode":
						if (message.chatSettings) {
							await this.togglePlanActModeWithChatSettings(message.chatSettings, message.chatContent)
						}
						break
					case "optionsResponse":
						await this.postMessageToWebview({
							type: "invoke",
							invoke: "sendMessage",
							text: message.text,
						})
						break
					// case "relaunchChromeDebugMode":
					// 	if (this.cline) {
					// 		this.cline.browserSession.relaunchChromeDebugMode()
					// 	}
					// 	break
					case "askResponse":
						this.cline?.handleWebviewAskResponse(message.askResponse!, message.text, message.images)
						break
					case "clearTask":
						// newTask will start a new task with a given task text, while clear task resets the current session and allows for a new task to be started
						await this.clearTask()
						await this.postStateToWebview()
						break
					case "didShowAnnouncement":
						await this.updateGlobalState("lastShownAnnouncementId", this.latestAnnouncementId)
						await this.postStateToWebview()
						break
					case "selectImages":
						const images = await selectImages()
						await this.postMessageToWebview({
							type: "selectedImages",
							images,
						})
						break
					case "exportCurrentTask":
						const currentTaskId = this.cline?.taskId
						if (currentTaskId) {
							this.exportTaskWithId(currentTaskId)
						}
						break
					case "showTaskWithId":
						this.showTaskWithId(message.text!)
						break
					case "deleteTaskWithId":
						this.deleteTaskWithId(message.text!)
						break
					case "exportTaskWithId":
						this.exportTaskWithId(message.text!)
						break
					case "resetState":
						await this.resetState()
						break
					case "requestOllamaModels":
						const ollamaModels = await this.getOllamaModels(message.text)
						this.postMessageToWebview({
							type: "ollamaModels",
							ollamaModels,
						})
						break
					case "requestLmStudioModels":
						const lmStudioModels = await this.getLmStudioModels(message.text)
						this.postMessageToWebview({
							type: "lmStudioModels",
							lmStudioModels,
						})
						break
					case "requestVsCodeLmModels":
						const vsCodeLmModels = await this.getVsCodeLmModels()
						this.postMessageToWebview({ type: "vsCodeLmModels", vsCodeLmModels })
						break
					case "refreshOpenRouterModels":
						await this.refreshOpenRouterModels()
						break
					case "refreshOpenAiModels":
						const { apiConfiguration } = await this.getState()
						const openAiModels = await this.getOpenAiModels(
							apiConfiguration.openAiBaseUrl,
							apiConfiguration.openAiApiKey,
						)
						this.postMessageToWebview({ type: "openAiModels", openAiModels })
						break
					case "openImage":
						openImage(message.text!)
						break
					case "openInBrowser":
						if (message.url) {
							vscode.env.openExternal(vscode.Uri.parse(message.url))
						}
						break
					case "fetchOpenGraphData":
						this.fetchOpenGraphData(message.text!)
						break
					case "checkIsImageUrl":
						this.checkIsImageUrl(message.text!)
						break
					case "openFile":
						openFile(message.text!)
						break
					case "openMention":
						openMention(message.text)
						break
					case "checkpointDiff": {
						if (message.number) {
							await this.cline?.presentMultifileDiff(message.number, false)
						}
						break
					}
					case "checkpointRestore": {
						await this.cancelTask() // we cannot alter message history say if the task is active, as it could be in the middle of editing a file or running a command, which expect the ask to be responded to rather than being superceded by a new message eg add deleted_api_reqs
						// cancel task waits for any open editor to be reverted and starts a new cline instance
						if (message.number) {
							// wait for messages to be loaded
							await pWaitFor(() => this.cline?.isInitialized === true, {
								timeout: 3_000,
							}).catch(() => {
								console.error("Failed to init new cline instance")
							})
							// NOTE: cancelTask awaits abortTask, which awaits diffViewProvider.revertChanges, which reverts any edited files, allowing us to reset to a checkpoint rather than running into a state where the revertChanges function is called alongside or after the checkpoint reset
							await this.cline?.restoreCheckpoint(message.number, message.text! as ClineCheckpointRestore)
						}
						break
					}
					case "taskCompletionViewChanges": {
						if (message.number) {
							await this.cline?.presentMultifileDiff(message.number, true)
						}
						break
					}
					case "cancelTask":
						this.cancelTask()
						break
					case "getLatestState":
						await this.postStateToWebview()
						break
					case "accountLoginClicked": {
						// Generate nonce for state validation
						const nonce = crypto.randomBytes(32).toString("hex")
						await this.storeSecret("authNonce", nonce)

						// Open browser for authentication with state param
						console.log("Login button clicked in account page")
						console.log("Opening auth page with state param")

						const uriScheme = vscode.env.uriScheme

						const authUrl = vscode.Uri.parse(
							`https://app.cline.bot/auth?state=${encodeURIComponent(nonce)}&callback_url=${encodeURIComponent(`${uriScheme || "vscode"}://rikaaa0928.rikline/auth`)}`,
						)
						vscode.env.openExternal(authUrl)
						break
					}
					case "accountLogoutClicked": {
						await this.handleSignOut()
						break
					}
					case "showAccountViewClicked": {
						await this.postMessageToWebview({ type: "action", action: "accountButtonClicked" })
						break
					}
					case "fetchUserCreditsData": {
						await this.fetchUserCreditsData()
						break
					}
					case "showMcpView": {
						await this.postMessageToWebview({ type: "action", action: "mcpButtonClicked" })
						break
					}
					case "openMcpSettings": {
						const mcpSettingsFilePath = await this.mcpHub?.getMcpSettingsFilePath()
						if (mcpSettingsFilePath) {
							openFile(mcpSettingsFilePath)
						}
						break
					}
					case "fetchMcpMarketplace": {
						await this.fetchMcpMarketplace(message.bool)
						break
					}
					case "downloadMcp": {
						if (message.mcpId) {
							// 1. Toggle to act mode if we are in plan mode
							const { chatSettings } = await this.getStateToPostToWebview()
							if (chatSettings.mode === "plan") {
								await this.togglePlanActModeWithChatSettings({ mode: "act" })
							}

							// 2. Enable MCP settings if disabled
							// Enable MCP mode if disabled
							const mcpConfig = vscode.workspace.getConfiguration("cline.mcp")
							if (mcpConfig.get<string>("mode") !== "full") {
								await mcpConfig.update("mode", "full", true)
							}

							// 3. download MCP
							await this.downloadMcp(message.mcpId)
						}
						break
					}
					case "silentlyRefreshMcpMarketplace": {
						await this.silentlyRefreshMcpMarketplace()
						break
					}
					// case "openMcpMarketplaceServerDetails": {
					// 	if (message.text) {
					// 		const response = await fetch(`https://api.cline.bot/v1/mcp/marketplace/item?mcpId=${message.mcpId}`)
					// 		const details: McpDownloadResponse = await response.json()

					// 		if (details.readmeContent) {
					// 			// Disable markdown preview markers
					// 			const config = vscode.workspace.getConfiguration("markdown")
					// 			await config.update("preview.markEditorSelection", false, true)

					// 			// Create URI with base64 encoded markdown content
					// 			const uri = vscode.Uri.parse(
					// 				`${DIFF_VIEW_URI_SCHEME}:${details.name} README?${Buffer.from(details.readmeContent).toString("base64")}`,
					// 			)

					// 			// close existing
					// 			const tabs = vscode.window.tabGroups.all
					// 				.flatMap((tg) => tg.tabs)
					// 				.filter((tab) => tab.label && tab.label.includes("README") && tab.label.includes("Preview"))
					// 			for (const tab of tabs) {
					// 				await vscode.window.tabGroups.close(tab)
					// 			}

					// 			// Show only the preview
					// 			await vscode.commands.executeCommand("markdown.showPreview", uri, {
					// 				sideBySide: true,
					// 				preserveFocus: true,
					// 			})
					// 		}
					// 	}

					// 	this.postMessageToWebview({ type: "relinquishControl" })

					// 	break
					// }
					case "toggleMcpServer": {
						try {
							await this.mcpHub?.toggleServerDisabled(message.serverName!, message.disabled!)
						} catch (error) {
							console.error(`Failed to toggle MCP server ${message.serverName}:`, error)
						}
						break
					}
					case "toggleToolAutoApprove": {
						try {
							await this.mcpHub?.toggleToolAutoApprove(message.serverName!, message.toolName!, message.autoApprove!)
						} catch (error) {
							console.error(`Failed to toggle auto-approve for tool ${message.toolName}:`, error)
						}
						break
					}
					case "requestTotalTasksSize": {
						this.refreshTotalTasksSize()
						break
					}
					case "restartMcpServer": {
						try {
							await this.mcpHub?.restartConnection(message.text!)
						} catch (error) {
							console.error(`Failed to retry connection for ${message.text}:`, error)
						}
						break
					}
					case "deleteMcpServer": {
						if (message.serverName) {
							this.mcpHub?.deleteServer(message.serverName)
						}
						break
					}
					case "fetchLatestMcpServersFromHub": {
						this.mcpHub?.sendLatestMcpServers()
						break
					}
					case "searchCommits": {
						const cwd = vscode.workspace.workspaceFolders?.map((folder) => folder.uri.fsPath).at(0)
						if (cwd) {
							try {
								const commits = await searchCommits(message.text || "", cwd)
								await this.postMessageToWebview({
									type: "commitSearchResults",
									commits,
								})
							} catch (error) {
								console.error(`Error searching commits: ${JSON.stringify(error)}`)
							}
						}
						break
					}
					case "updateMcpTimeout": {
						try {
							if (message.serverName && message.timeout) {
								await this.mcpHub?.updateServerTimeout(message.serverName, message.timeout)
							}
						} catch (error) {
							console.error(`Failed to update timeout for server ${message.serverName}:`, error)
						}
						break
					}
					case "openExtensionSettings": {
						const settingsFilter = message.text || ""
						await vscode.commands.executeCommand(
							"workbench.action.openSettings",
							`@ext:rikaaa0928.rikline ${settingsFilter}`.trim(), // trim whitespace if no settings filter
						)
						break
					}
					case "invoke": {
						if (message.text) {
							await this.postMessageToWebview({
								type: "invoke",
								invoke: message.text as Invoke,
							})
						}
						break
					}
					// telemetry
					case "openSettings": {
						await this.postMessageToWebview({
							type: "action",
							action: "settingsButtonClicked",
						})
						break
					}
					case "telemetrySetting": {
						if (message.telemetrySetting) {
							await this.updateTelemetrySetting(message.telemetrySetting)
						}
						await this.postStateToWebview()
						break
					}
					case "updateSettings": {
						// api config
						if (message.apiConfiguration) {
							await this.updateApiConfiguration(message.apiConfiguration)
						}

						// custom instructions
						await this.updateCustomInstructions(message.customInstructionsSetting)

						// telemetry setting
						if (message.telemetrySetting) {
							await this.updateTelemetrySetting(message.telemetrySetting)
						}

						// plan act setting
						await this.updateGlobalState("planActSeparateModelsSetting", message.planActSeparateModelsSetting)

						// after settings are updated, post state to webview
						await this.postStateToWebview()

						await this.postMessageToWebview({ type: "didUpdateSettings" })
						break
					}
					case "clearAllTaskHistory": {
						await this.deleteAllTaskHistory()
						await this.postStateToWebview()
						this.refreshTotalTasksSize()
						this.postMessageToWebview({ type: "relinquishControl" })
						break
					}
					// Add more switch case statements here as more webview message commands
					// are created within the webview context (i.e. inside media/main.js)
				}
			},
			null,
			this.disposables,
		)
	}

	async updateTelemetrySetting(telemetrySetting: TelemetrySetting) {
		await this.updateGlobalState("telemetrySetting", telemetrySetting)
		const isOptedIn = telemetrySetting === "enabled"
		telemetryService.updateTelemetryState(isOptedIn)
	}

	async togglePlanActModeWithChatSettings(chatSettings: ChatSettings, chatContent?: ChatContent) {
		const didSwitchToActMode = chatSettings.mode === "act"

		// Capture mode switch telemetry | Capture regardless of if we know the taskId
		telemetryService.captureModeSwitch(this.cline?.taskId ?? "0", chatSettings.mode)

		// Get previous model info that we will revert to after saving current mode api info
		const {
			apiConfiguration,
			previousModeApiProvider: newApiProvider,
			previousModeModelId: newModelId,
			previousModeModelInfo: newModelInfo,
			previousModeVsCodeLmModelSelector: newVsCodeLmModelSelector,
			previousModeThinkingBudgetTokens: newThinkingBudgetTokens,
			planActSeparateModelsSetting,
		} = await this.getState()

		const shouldSwitchModel = planActSeparateModelsSetting === true

		if (shouldSwitchModel) {
			// Save the last model used in this mode
			await this.updateGlobalState("previousModeApiProvider", apiConfiguration.apiProvider)
			await this.updateGlobalState("previousModeThinkingBudgetTokens", apiConfiguration.thinkingBudgetTokens)
			switch (apiConfiguration.apiProvider) {
				case "anthropic":
				case "bedrock":
				case "vertex":
				case "gemini":
				case "asksage":
				case "openai-native":
				case "qwen":
				case "deepseek":
					await this.updateGlobalState("previousModeModelId", apiConfiguration.apiModelId)
					break
				case "openrouter":
				case "cline":
					await this.updateGlobalState("previousModeModelId", apiConfiguration.openRouterModelId)
					await this.updateGlobalState("previousModeModelInfo", apiConfiguration.openRouterModelInfo)
					break
				case "vscode-lm":
					// Important we don't set modelId to this, as it's an object not string (webview expects model id to be a string)
					await this.updateGlobalState("previousModeVsCodeLmModelSelector", apiConfiguration.vsCodeLmModelSelector)
					break
				case "openai":
					await this.updateGlobalState("previousModeModelId", apiConfiguration.openAiModelId)
					await this.updateGlobalState("previousModeModelInfo", apiConfiguration.openAiModelInfo)
					break
				case "ollama":
					await this.updateGlobalState("previousModeModelId", apiConfiguration.ollamaModelId)
					break
				case "lmstudio":
					await this.updateGlobalState("previousModeModelId", apiConfiguration.lmStudioModelId)
					break
				case "litellm":
					await this.updateGlobalState("previousModeModelId", apiConfiguration.liteLlmModelId)
					break
				case "requesty":
					await this.updateGlobalState("previousModeModelId", apiConfiguration.requestyModelId)
					break
			}

			// Restore the model used in previous mode
			if (newApiProvider || newModelId || newThinkingBudgetTokens !== undefined || newVsCodeLmModelSelector) {
				await this.updateGlobalState("apiProvider", newApiProvider)
				await this.updateGlobalState("thinkingBudgetTokens", newThinkingBudgetTokens)
				switch (newApiProvider) {
					case "anthropic":
					case "bedrock":
					case "vertex":
					case "gemini":
					case "asksage":
					case "openai-native":
					case "qwen":
					case "deepseek":
						await this.updateGlobalState("apiModelId", newModelId)
						break
					case "openrouter":
					case "cline":
						await this.updateGlobalState("openRouterModelId", newModelId)
						await this.updateGlobalState("openRouterModelInfo", newModelInfo)
						break
					case "vscode-lm":
						await this.updateGlobalState("vsCodeLmModelSelector", newVsCodeLmModelSelector)
						break
					case "openai":
						await this.updateGlobalState("openAiModelId", newModelId)
						await this.updateGlobalState("openAiModelInfo", newModelInfo)
						break
					case "ollama":
						await this.updateGlobalState("ollamaModelId", newModelId)
						break
					case "lmstudio":
						await this.updateGlobalState("lmStudioModelId", newModelId)
						break
					case "litellm":
						await this.updateGlobalState("liteLlmModelId", newModelId)
						break
					case "requesty":
						await this.updateGlobalState("requestyModelId", newModelId)
						break
				}

				if (this.cline) {
					const { apiConfiguration: updatedApiConfiguration } = await this.getState()
					this.cline.api = buildApiHandler(updatedApiConfiguration)
				}
			}
		}

		await this.updateGlobalState("chatSettings", chatSettings)
		await this.postStateToWebview()

		if (this.cline) {
			this.cline.updateChatSettings(chatSettings)
			if (this.cline.isAwaitingPlanResponse && didSwitchToActMode) {
				this.cline.didRespondToPlanAskBySwitchingMode = true
				// Use chatContent if provided, otherwise use default message
				await this.postMessageToWebview({
					type: "invoke",
					invoke: "sendMessage",
					text: chatContent?.message || "PLAN_MODE_TOGGLE_RESPONSE",
					images: chatContent?.images,
				})
			} else {
				this.cancelTask()
			}
		}
	}

	async cancelTask() {
		if (this.cline) {
			const { historyItem } = await this.getTaskWithId(this.cline.taskId)
			try {
				await this.cline.abortTask()
			} catch (error) {
				console.error("Failed to abort task", error)
			}
			await pWaitFor(
				() =>
					this.cline === undefined ||
					this.cline.isStreaming === false ||
					this.cline.didFinishAbortingStream ||
					this.cline.isWaitingForFirstChunk, // if only first chunk is processed, then there's no need to wait for graceful abort (closes edits, browser, etc)
				{
					timeout: 3_000,
				},
			).catch(() => {
				console.error("Failed to abort task")
			})
			if (this.cline) {
				// 'abandoned' will prevent this cline instance from affecting future cline instance gui. this may happen if its hanging on a streaming request
				this.cline.abandoned = true
			}
			await this.initClineWithHistoryItem(historyItem) // clears task again, so we need to abortTask manually above
			// await this.postStateToWebview() // new Cline instance will post state when it's ready. having this here sent an empty messages array to webview leading to virtuoso having to reload the entire list
		}
	}

	async updateCustomInstructions(instructions?: string) {
		// User may be clearing the field
		await this.updateGlobalState("customInstructions", instructions || undefined)
		if (this.cline) {
			this.cline.customInstructions = instructions || undefined
		}
	}

	async updateApiConfiguration(apiConfiguration: ApiConfiguration) {
		const {
			apiProvider,
			apiModelId,
			apiKey,
			openRouterApiKey,
			openRouterBaseUrl,
			awsAccessKey,
			awsSecretKey,
			awsSessionToken,
			awsRegion,
			awsUseCrossRegionInference,
			awsBedrockUsePromptCache,
			awsBedrockEndpoint,
			awsProfile,
			awsUseProfile,
			vertexProjectId,
			vertexRegion,
			openAiBaseUrl,
			openAiApiKey,
			openAiModelId,
			openAiModelInfo,
			ollamaModelId,
			ollamaBaseUrl,
			ollamaApiOptionsCtxNum,
			lmStudioModelId,
			lmStudioBaseUrl,
			anthropicBaseUrl,
			geminiApiKey,
			geminiBaseUrl,
			openAiNativeApiKey,
			deepSeekApiKey,
			requestyApiKey,
			requestyModelId,
			togetherApiKey,
			togetherModelId,
			qwenApiKey,
			mistralApiKey,
			azureApiVersion,
			openRouterModelId,
			openRouterModelInfo,
			openRouterProviderSorting,
			vsCodeLmModelSelector,
			liteLlmBaseUrl,
			liteLlmModelId,
			liteLlmApiKey,
			qwenApiLine,
			asksageApiKey,
			asksageApiUrl,
			xaiApiKey,
			thinkingBudgetTokens,
			clineApiKey,
			sambanovaApiKey,
		} = apiConfiguration
		await this.updateGlobalState("apiProvider", apiProvider)
		await this.updateGlobalState("apiModelId", apiModelId)
		await this.storeSecret("apiKey", apiKey)
		await this.storeSecret("openRouterApiKey", openRouterApiKey)
		await this.updateGlobalState("openRouterBaseUrl", openRouterBaseUrl)
		await this.storeSecret("awsAccessKey", awsAccessKey)
		await this.storeSecret("awsSecretKey", awsSecretKey)
		await this.storeSecret("awsSessionToken", awsSessionToken)
		await this.updateGlobalState("awsRegion", awsRegion)
		await this.updateGlobalState("awsUseCrossRegionInference", awsUseCrossRegionInference)
		await this.updateGlobalState("awsBedrockUsePromptCache", awsBedrockUsePromptCache)
		await this.updateGlobalState("awsBedrockEndpoint", awsBedrockEndpoint)
		await this.updateGlobalState("awsProfile", awsProfile)
		await this.updateGlobalState("awsUseProfile", awsUseProfile)
		await this.updateGlobalState("vertexProjectId", vertexProjectId)
		await this.updateGlobalState("vertexRegion", vertexRegion)
		await this.updateGlobalState("openAiBaseUrl", openAiBaseUrl)
		await this.storeSecret("openAiApiKey", openAiApiKey)
		await this.updateGlobalState("openAiModelId", openAiModelId)
		await this.updateGlobalState("openAiModelInfo", openAiModelInfo)
		await this.updateGlobalState("ollamaModelId", ollamaModelId)
		await this.updateGlobalState("ollamaBaseUrl", ollamaBaseUrl)
		await this.updateGlobalState("ollamaApiOptionsCtxNum", ollamaApiOptionsCtxNum)
		await this.updateGlobalState("lmStudioModelId", lmStudioModelId)
		await this.updateGlobalState("lmStudioBaseUrl", lmStudioBaseUrl)
		await this.updateGlobalState("anthropicBaseUrl", anthropicBaseUrl)
		await this.storeSecret("geminiApiKey", geminiApiKey)
		await this.updateGlobalState("geminiBaseUrl", geminiBaseUrl)
		await this.storeSecret("openAiNativeApiKey", openAiNativeApiKey)
		await this.storeSecret("deepSeekApiKey", deepSeekApiKey)
		await this.storeSecret("requestyApiKey", requestyApiKey)
		await this.storeSecret("togetherApiKey", togetherApiKey)
		await this.storeSecret("qwenApiKey", qwenApiKey)
		await this.storeSecret("mistralApiKey", mistralApiKey)
		await this.storeSecret("liteLlmApiKey", liteLlmApiKey)
		await this.storeSecret("xaiApiKey", xaiApiKey)
		await this.updateGlobalState("azureApiVersion", azureApiVersion)
		await this.updateGlobalState("openRouterModelId", openRouterModelId)
		await this.updateGlobalState("openRouterModelInfo", openRouterModelInfo)
		await this.updateGlobalState("openRouterProviderSorting", openRouterProviderSorting)
		await this.updateGlobalState("vsCodeLmModelSelector", vsCodeLmModelSelector)
		await this.updateGlobalState("liteLlmBaseUrl", liteLlmBaseUrl)
		await this.updateGlobalState("liteLlmModelId", liteLlmModelId)
		await this.updateGlobalState("qwenApiLine", qwenApiLine)
		await this.updateGlobalState("requestyModelId", requestyModelId)
		await this.updateGlobalState("togetherModelId", togetherModelId)
		await this.storeSecret("asksageApiKey", asksageApiKey)
		await this.updateGlobalState("asksageApiUrl", asksageApiUrl)
		await this.updateGlobalState("thinkingBudgetTokens", thinkingBudgetTokens)
		await this.storeSecret("clineApiKey", clineApiKey)
		await this.storeSecret("sambanovaApiKey", sambanovaApiKey)
		if (this.cline) {
			this.cline.api = buildApiHandler(apiConfiguration)
		}
	}

	// MCP

	async getDocumentsPath(): Promise<string> {
		if (process.platform === "win32") {
			try {
				const { stdout: docsPath } = await execa("powershell", [
					"-NoProfile", // Ignore user's PowerShell profile(s)
					"-Command",
					"[System.Environment]::GetFolderPath([System.Environment+SpecialFolder]::MyDocuments)",
				])
				const trimmedPath = docsPath.trim()
				if (trimmedPath) {
					return trimmedPath
				}
			} catch (err) {
				console.error("Failed to retrieve Windows Documents path. Falling back to homedir/Documents.")
			}
		} else if (process.platform === "linux") {
			try {
				// First check if xdg-user-dir exists
				await execa("which", ["xdg-user-dir"])

				// If it exists, try to get XDG documents path
				const { stdout } = await execa("xdg-user-dir", ["DOCUMENTS"])
				const trimmedPath = stdout.trim()
				if (trimmedPath) {
					return trimmedPath
				}
			} catch {
				// Log error but continue to fallback
				console.error("Failed to retrieve XDG Documents path. Falling back to homedir/Documents.")
			}
		}

		// Default fallback for all platforms
		return path.join(os.homedir(), "Documents")
	}

	async ensureMcpServersDirectoryExists(): Promise<string> {
		const userDocumentsPath = await this.getDocumentsPath()
		const mcpServersDir = path.join(userDocumentsPath, "Cline", "MCP")
		try {
			await fs.mkdir(mcpServersDir, { recursive: true })
		} catch (error) {
			return "~/Documents/Cline/MCP" // in case creating a directory in documents fails for whatever reason (e.g. permissions) - this is fine since this path is only ever used in the system prompt
		}
		return mcpServersDir
	}

	async ensureSettingsDirectoryExists(): Promise<string> {
		const settingsDir = path.join(this.context.globalStorageUri.fsPath, "settings")
		await fs.mkdir(settingsDir, { recursive: true })
		return settingsDir
	}

	// VSCode LM API

	private async getVsCodeLmModels() {
		try {
			const models = await vscode.lm.selectChatModels({})
			return models || []
		} catch (error) {
			console.error("Error fetching VS Code LM models:", error)
			return []
		}
	}

	// Ollama

	async getOllamaModels(baseUrl?: string) {
		try {
			if (!baseUrl) {
				baseUrl = "http://localhost:11434"
			}
			if (!URL.canParse(baseUrl)) {
				return []
			}
			const response = await axios.get(`${baseUrl}/api/tags`)
			const modelsArray = response.data?.models?.map((model: any) => model.name) || []
			const models = [...new Set<string>(modelsArray)]
			return models
		} catch (error) {
			return []
		}
	}

	// LM Studio

	async getLmStudioModels(baseUrl?: string) {
		try {
			if (!baseUrl) {
				baseUrl = "http://localhost:1234"
			}
			if (!URL.canParse(baseUrl)) {
				return []
			}
			const response = await axios.get(`${baseUrl}/v1/models`)
			const modelsArray = response.data?.data?.map((model: any) => model.id) || []
			const models = [...new Set<string>(modelsArray)]
			return models
		} catch (error) {
			return []
		}
	}

	// Account

	async fetchUserCreditsData() {
		try {
			await Promise.all([
				this.accountService?.fetchBalance(),
				this.accountService?.fetchUsageTransactions(),
				this.accountService?.fetchPaymentTransactions(),
			])
		} catch (error) {
			console.error("Failed to fetch user credits data:", error)
		}
	}

	// Auth

	public async validateAuthState(state: string | null): Promise<boolean> {
		const storedNonce = await this.getSecret("authNonce")
		if (!state || state !== storedNonce) {
			return false
		}
		await this.storeSecret("authNonce", undefined) // Clear after use
		return true
	}

	async handleAuthCallback(customToken: string, apiKey: string) {
		try {
			// Store API key for API calls
			await this.storeSecret("clineApiKey", apiKey)

			// Send custom token to webview for Firebase auth
			await this.postMessageToWebview({
				type: "authCallback",
				customToken,
			})

			const clineProvider: ApiProvider = "cline"
			await this.updateGlobalState("apiProvider", clineProvider)

			// Update API configuration with the new provider and API key
			const { apiConfiguration } = await this.getState()
			const updatedConfig = {
				...apiConfiguration,
				apiProvider: clineProvider,
				clineApiKey: apiKey,
			}

			if (this.cline) {
				this.cline.api = buildApiHandler(updatedConfig)
			}

			await this.postStateToWebview()
			// vscode.window.showInformationMessage("Successfully logged in to Cline")
		} catch (error) {
			console.error("Failed to handle auth callback:", error)
			vscode.window.showErrorMessage("Failed to log in to Cline")
			// Even on login failure, we preserve any existing tokens
			// Only clear tokens on explicit logout
		}
	}

	// MCP Marketplace

	private async fetchMcpMarketplaceFromApi(silent: boolean = false): Promise<McpMarketplaceCatalog | undefined> {
		try {
			const response = await axios.get("https://api.cline.bot/v1/mcp/marketplace", {
				headers: {
					"Content-Type": "application/json",
				},
			})

			if (!response.data) {
				throw new Error("Invalid response from MCP marketplace API")
			}

			const catalog: McpMarketplaceCatalog = {
				items: (response.data || []).map((item: any) => ({
					...item,
					githubStars: item.githubStars ?? 0,
					downloadCount: item.downloadCount ?? 0,
					tags: item.tags ?? [],
				})),
			}

			// Store in global state
			await this.updateGlobalState("mcpMarketplaceCatalog", catalog)
			return catalog
		} catch (error) {
			console.error("Failed to fetch MCP marketplace:", error)
			if (!silent) {
				const errorMessage = error instanceof Error ? error.message : "Failed to fetch MCP marketplace"
				await this.postMessageToWebview({
					type: "mcpMarketplaceCatalog",
					error: errorMessage,
				})
				vscode.window.showErrorMessage(errorMessage)
			}
			return undefined
		}
	}

	async silentlyRefreshMcpMarketplace() {
		try {
			const catalog = await this.fetchMcpMarketplaceFromApi(true)
			if (catalog) {
				await this.postMessageToWebview({
					type: "mcpMarketplaceCatalog",
					mcpMarketplaceCatalog: catalog,
				})
			}
		} catch (error) {
			console.error("Failed to silently refresh MCP marketplace:", error)
		}
	}

	private async fetchMcpMarketplace(forceRefresh: boolean = false) {
		try {
			// Check if we have cached data
			const cachedCatalog = (await this.getGlobalState("mcpMarketplaceCatalog")) as McpMarketplaceCatalog | undefined
			if (!forceRefresh && cachedCatalog?.items) {
				await this.postMessageToWebview({
					type: "mcpMarketplaceCatalog",
					mcpMarketplaceCatalog: cachedCatalog,
				})
				return
			}

			const catalog = await this.fetchMcpMarketplaceFromApi(false)
			if (catalog) {
				await this.postMessageToWebview({
					type: "mcpMarketplaceCatalog",
					mcpMarketplaceCatalog: catalog,
				})
			}
		} catch (error) {
			console.error("Failed to handle cached MCP marketplace:", error)
			const errorMessage = error instanceof Error ? error.message : "Failed to handle cached MCP marketplace"
			await this.postMessageToWebview({
				type: "mcpMarketplaceCatalog",
				error: errorMessage,
			})
			vscode.window.showErrorMessage(errorMessage)
		}
	}

	private async downloadMcp(mcpId: string) {
		try {
			// First check if we already have this MCP server installed
			const servers = this.mcpHub?.getServers() || []
			const isInstalled = servers.some((server: McpServer) => server.name === mcpId)

			if (isInstalled) {
				throw new Error("This MCP server is already installed")
			}

			// Fetch server details from marketplace
			const response = await axios.post<McpDownloadResponse>(
				"https://api.cline.bot/v1/mcp/download",
				{ mcpId },
				{
					headers: { "Content-Type": "application/json" },
					timeout: 10000,
				},
			)

			if (!response.data) {
				throw new Error("Invalid response from MCP marketplace API")
			}

			console.log("[downloadMcp] Response from download API", { response })

			const mcpDetails = response.data

			// Validate required fields
			if (!mcpDetails.githubUrl) {
				throw new Error("Missing GitHub URL in MCP download response")
			}
			if (!mcpDetails.readmeContent) {
				throw new Error("Missing README content in MCP download response")
			}

			// Send details to webview
			await this.postMessageToWebview({
				type: "mcpDownloadDetails",
				mcpDownloadDetails: mcpDetails,
			})

			// Create task with context from README and added guidelines for MCP server installation
			const task = `Set up the MCP server from ${mcpDetails.githubUrl} while adhering to these MCP server installation rules:
- Use "${mcpDetails.mcpId}" as the server name in cline_mcp_settings.json.
- Create the directory for the new MCP server before starting installation.
- Use commands aligned with the user's shell and operating system best practices.
- The following README may contain instructions that conflict with the user's OS, in which case proceed thoughtfully.
- Once installed, demonstrate the server's capabilities by using one of its tools.
Here is the project's README to help you get started:\n\n${mcpDetails.readmeContent}\n${mcpDetails.llmsInstallationContent}`

			// Initialize task and show chat view
			await this.initClineWithTask(task)
			await this.postMessageToWebview({
				type: "action",
				action: "chatButtonClicked",
			})
		} catch (error) {
			console.error("Failed to download MCP:", error)
			let errorMessage = "Failed to download MCP"

			if (axios.isAxiosError(error)) {
				if (error.code === "ECONNABORTED") {
					errorMessage = "Request timed out. Please try again."
				} else if (error.response?.status === 404) {
					errorMessage = "MCP server not found in marketplace."
				} else if (error.response?.status === 500) {
					errorMessage = "Internal server error. Please try again later."
				} else if (!error.response && error.request) {
					errorMessage = "Network error. Please check your internet connection."
				}
			} else if (error instanceof Error) {
				errorMessage = error.message
			}

			// Show error in both notification and marketplace UI
			vscode.window.showErrorMessage(errorMessage)
			await this.postMessageToWebview({
				type: "mcpDownloadDetails",
				error: errorMessage,
			})
		}
	}

	// OpenAi

	async getOpenAiModels(baseUrl?: string, apiKey?: string) {
		try {
			if (!baseUrl) {
				return []
			}

			if (!URL.canParse(baseUrl)) {
				return []
			}

			const config: Record<string, any> = {}
			if (apiKey) {
				config["headers"] = { Authorization: `Bearer ${apiKey}` }
			}

			const response = await axios.get(`${baseUrl}/models`, config)
			const modelsArray = response.data?.data?.map((model: any) => model.id) || []
			const models = [...new Set<string>(modelsArray)]
			return models
		} catch (error) {
			return []
		}
	}

	// OpenRouter

	async handleOpenRouterCallback(code: string) {
		let apiKey: string
		try {
			const response = await axios.post("https://openrouter.ai/api/v1/auth/keys", { code })
			if (response.data && response.data.key) {
				apiKey = response.data.key
			} else {
				throw new Error("Invalid response from OpenRouter API")
			}
		} catch (error) {
			console.error("Error exchanging code for API key:", error)
			throw error
		}

		const openrouter: ApiProvider = "openrouter"
		await this.updateGlobalState("apiProvider", openrouter)
		await this.storeSecret("openRouterApiKey", apiKey)
		await this.postStateToWebview()
		if (this.cline) {
			this.cline.api = buildApiHandler({
				apiProvider: openrouter,
				openRouterApiKey: apiKey,
			})
		}
		// await this.postMessageToWebview({ type: "action", action: "settingsButtonClicked" }) // bad ux if user is on welcome
	}

	private async ensureCacheDirectoryExists(): Promise<string> {
		const cacheDir = path.join(this.context.globalStorageUri.fsPath, "cache")
		await fs.mkdir(cacheDir, { recursive: true })
		return cacheDir
	}

	async readOpenRouterModels(): Promise<Record<string, ModelInfo> | undefined> {
		const openRouterModelsFilePath = path.join(await this.ensureCacheDirectoryExists(), GlobalFileNames.openRouterModels)
		const fileExists = await fileExistsAtPath(openRouterModelsFilePath)
		if (fileExists) {
			const fileContents = await fs.readFile(openRouterModelsFilePath, "utf8")
			return JSON.parse(fileContents)
		}
		return undefined
	}

	async refreshOpenRouterModels() {
		const openRouterModelsFilePath = path.join(await this.ensureCacheDirectoryExists(), GlobalFileNames.openRouterModels)

		let models: Record<string, ModelInfo> = {}
		try {
			const response = await axios.get("https://openrouter.ai/api/v1/models")
			/*
			{
				"id": "anthropic/claude-3.5-sonnet",
				"name": "Anthropic: Claude 3.5 Sonnet",
				"created": 1718841600,
				"description": "Claude 3.5 Sonnet delivers better-than-Opus capabilities, faster-than-Sonnet speeds, at the same Sonnet prices. Sonnet is particularly good at:\n\n- Coding: Autonomously writes, edits, and runs code with reasoning and troubleshooting\n- Data science: Augments human data science expertise; navigates unstructured data while using multiple tools for insights\n- Visual processing: excelling at interpreting charts, graphs, and images, accurately transcribing text to derive insights beyond just the text alone\n- Agentic tasks: exceptional tool use, making it great at agentic tasks (i.e. complex, multi-step problem solving tasks that require engaging with other systems)\n\n#multimodal",
				"context_length": 200000,
				"architecture": {
					"modality": "text+image-\u003Etext",
					"tokenizer": "Claude",
					"instruct_type": null
				},
				"pricing": {
					"prompt": "0.000003",
					"completion": "0.000015",
					"image": "0.0048",
					"request": "0"
				},
				"top_provider": {
					"context_length": 200000,
					"max_completion_tokens": 8192,
					"is_moderated": true
				},
				"per_request_limits": null
			},
			*/
			if (response.data?.data) {
				const rawModels = response.data.data
				const parsePrice = (price: any) => {
					if (price) {
						return parseFloat(price) * 1_000_000
					}
					return undefined
				}
				for (const rawModel of rawModels) {
					const modelInfo: ModelInfo = {
						maxTokens: rawModel.top_provider?.max_completion_tokens,
						contextWindow: rawModel.context_length,
						supportsImages: rawModel.architecture?.modality?.includes("image"),
						supportsPromptCache: false,
						inputPrice: parsePrice(rawModel.pricing?.prompt),
						outputPrice: parsePrice(rawModel.pricing?.completion),
						description: rawModel.description,
					}

					switch (rawModel.id) {
						case "anthropic/claude-3-7-sonnet":
						case "anthropic/claude-3-7-sonnet:beta":
						case "anthropic/claude-3.7-sonnet":
						case "anthropic/claude-3.7-sonnet:beta":
						case "anthropic/claude-3.7-sonnet:thinking":
						case "anthropic/claude-3.5-sonnet":
						case "anthropic/claude-3.5-sonnet:beta":
							// NOTE: this needs to be synced with api.ts/openrouter default model info
							modelInfo.supportsComputerUse = true
							modelInfo.supportsPromptCache = true
							modelInfo.cacheWritesPrice = 3.75
							modelInfo.cacheReadsPrice = 0.3
							break
						case "anthropic/claude-3.5-sonnet-20240620":
						case "anthropic/claude-3.5-sonnet-20240620:beta":
							modelInfo.supportsPromptCache = true
							modelInfo.cacheWritesPrice = 3.75
							modelInfo.cacheReadsPrice = 0.3
							break
						case "anthropic/claude-3-5-haiku":
						case "anthropic/claude-3-5-haiku:beta":
						case "anthropic/claude-3-5-haiku-20241022":
						case "anthropic/claude-3-5-haiku-20241022:beta":
						case "anthropic/claude-3.5-haiku":
						case "anthropic/claude-3.5-haiku:beta":
						case "anthropic/claude-3.5-haiku-20241022":
						case "anthropic/claude-3.5-haiku-20241022:beta":
							modelInfo.supportsPromptCache = true
							modelInfo.cacheWritesPrice = 1.25
							modelInfo.cacheReadsPrice = 0.1
							break
						case "anthropic/claude-3-opus":
						case "anthropic/claude-3-opus:beta":
							modelInfo.supportsPromptCache = true
							modelInfo.cacheWritesPrice = 18.75
							modelInfo.cacheReadsPrice = 1.5
							break
						case "anthropic/claude-3-haiku":
						case "anthropic/claude-3-haiku:beta":
							modelInfo.supportsPromptCache = true
							modelInfo.cacheWritesPrice = 0.3
							modelInfo.cacheReadsPrice = 0.03
							break
						case "deepseek/deepseek-chat":
							modelInfo.supportsPromptCache = true
							// see api.ts/deepSeekModels for more info
							modelInfo.inputPrice = 0
							modelInfo.cacheWritesPrice = 0.14
							modelInfo.cacheReadsPrice = 0.014
							break
					}

					models[rawModel.id] = modelInfo
				}
			} else {
				console.error("Invalid response from OpenRouter API")
			}
			await fs.writeFile(openRouterModelsFilePath, JSON.stringify(models))
			console.log("OpenRouter models fetched and saved", models)
		} catch (error) {
			console.error("Error fetching OpenRouter models:", error)
		}

		await this.postMessageToWebview({
			type: "openRouterModels",
			openRouterModels: models,
		})
		return models
	}

	// Context menus and code actions

	getFileMentionFromPath(filePath: string) {
		const cwd = vscode.workspace.workspaceFolders?.map((folder) => folder.uri.fsPath).at(0)
		if (!cwd) {
			return "@/" + filePath
		}
		const relativePath = path.relative(cwd, filePath)
		return "@/" + relativePath
	}

	// 'Add to Cline' context menu in editor and code action
	async addSelectedCodeToChat(code: string, filePath: string, languageId: string, diagnostics?: vscode.Diagnostic[]) {
		// Ensure the sidebar view is visible
<<<<<<< HEAD
		await vscode.commands.executeCommand("rikline.SidebarProvider.focus")
		await delay(100)
=======
		await vscode.commands.executeCommand("claude-dev.SidebarProvider.focus")
		await setTimeoutPromise(100)
>>>>>>> ffd80d94

		// Post message to webview with the selected code
		const fileMention = this.getFileMentionFromPath(filePath)

		let input = `${fileMention}\n\`\`\`\n${code}\n\`\`\``
		if (diagnostics) {
			const problemsString = this.convertDiagnosticsToProblemsString(diagnostics)
			input += `\nProblems:\n${problemsString}`
		}

		await this.postMessageToWebview({
			type: "addToInput",
			text: input,
		})

		console.log("addSelectedCodeToChat", code, filePath, languageId)
	}

	// 'Add to Cline' context menu in Terminal
	async addSelectedTerminalOutputToChat(output: string, terminalName: string) {
		// Ensure the sidebar view is visible
<<<<<<< HEAD
		await vscode.commands.executeCommand("rikline.SidebarProvider.focus")
		await delay(100)
=======
		await vscode.commands.executeCommand("claude-dev.SidebarProvider.focus")
		await setTimeoutPromise(100)
>>>>>>> ffd80d94

		// Post message to webview with the selected terminal output
		// await this.postMessageToWebview({
		//     type: "addSelectedTerminalOutput",
		//     output,
		//     terminalName
		// })

		await this.postMessageToWebview({
			type: "addToInput",
			text: `Terminal output:\n\`\`\`\n${output}\n\`\`\``,
		})

		console.log("addSelectedTerminalOutputToChat", output, terminalName)
	}

	// 'Fix with Cline' in code actions
	async fixWithCline(code: string, filePath: string, languageId: string, diagnostics: vscode.Diagnostic[]) {
		// Ensure the sidebar view is visible
<<<<<<< HEAD
		await vscode.commands.executeCommand("rikline.SidebarProvider.focus")
		await delay(100)
=======
		await vscode.commands.executeCommand("claude-dev.SidebarProvider.focus")
		await setTimeoutPromise(100)
>>>>>>> ffd80d94

		const fileMention = this.getFileMentionFromPath(filePath)
		const problemsString = this.convertDiagnosticsToProblemsString(diagnostics)
		await this.initClineWithTask(
			`Fix the following code in ${fileMention}\n\`\`\`\n${code}\n\`\`\`\n\nProblems:\n${problemsString}`,
		)

		console.log("fixWithCline", code, filePath, languageId, diagnostics, problemsString)
	}

	convertDiagnosticsToProblemsString(diagnostics: vscode.Diagnostic[]) {
		let problemsString = ""
		for (const diagnostic of diagnostics) {
			let label: string
			switch (diagnostic.severity) {
				case vscode.DiagnosticSeverity.Error:
					label = "Error"
					break
				case vscode.DiagnosticSeverity.Warning:
					label = "Warning"
					break
				case vscode.DiagnosticSeverity.Information:
					label = "Information"
					break
				case vscode.DiagnosticSeverity.Hint:
					label = "Hint"
					break
				default:
					label = "Diagnostic"
			}
			const line = diagnostic.range.start.line + 1 // VSCode lines are 0-indexed
			const source = diagnostic.source ? `${diagnostic.source} ` : ""
			problemsString += `\n- [${source}${label}] Line ${line}: ${diagnostic.message}`
		}
		problemsString = problemsString.trim()
		return problemsString
	}

	// Task history

	async getTaskWithId(id: string): Promise<{
		historyItem: HistoryItem
		taskDirPath: string
		apiConversationHistoryFilePath: string
		uiMessagesFilePath: string
		apiConversationHistory: Anthropic.MessageParam[]
	}> {
		const history = ((await this.getGlobalState("taskHistory")) as HistoryItem[] | undefined) || []
		const historyItem = history.find((item) => item.id === id)
		if (historyItem) {
			const taskDirPath = path.join(this.context.globalStorageUri.fsPath, "tasks", id)
			const apiConversationHistoryFilePath = path.join(taskDirPath, GlobalFileNames.apiConversationHistory)
			const uiMessagesFilePath = path.join(taskDirPath, GlobalFileNames.uiMessages)
			const fileExists = await fileExistsAtPath(apiConversationHistoryFilePath)
			if (fileExists) {
				const apiConversationHistory = JSON.parse(await fs.readFile(apiConversationHistoryFilePath, "utf8"))
				return {
					historyItem,
					taskDirPath,
					apiConversationHistoryFilePath,
					uiMessagesFilePath,
					apiConversationHistory,
				}
			}
		}
		// if we tried to get a task that doesn't exist, remove it from state
		// FIXME: this seems to happen sometimes when the json file doesnt save to disk for some reason
		await this.deleteTaskFromState(id)
		throw new Error("Task not found")
	}

	async showTaskWithId(id: string) {
		if (id !== this.cline?.taskId) {
			// non-current task
			const { historyItem } = await this.getTaskWithId(id)
			await this.initClineWithHistoryItem(historyItem) // clears existing task
		}
		await this.postMessageToWebview({
			type: "action",
			action: "chatButtonClicked",
		})
	}

	async exportTaskWithId(id: string) {
		const { historyItem, apiConversationHistory } = await this.getTaskWithId(id)
		await downloadTask(historyItem.ts, apiConversationHistory)
	}

	async deleteAllTaskHistory() {
		await this.clearTask()
		await this.updateGlobalState("taskHistory", undefined)
		try {
			// Remove all contents of tasks directory
			const taskDirPath = path.join(this.context.globalStorageUri.fsPath, "tasks")
			if (await fileExistsAtPath(taskDirPath)) {
				await fs.rm(taskDirPath, { recursive: true, force: true })
			}
			// Remove checkpoints directory contents
			const checkpointsDirPath = path.join(this.context.globalStorageUri.fsPath, "checkpoints")
			if (await fileExistsAtPath(checkpointsDirPath)) {
				await fs.rm(checkpointsDirPath, { recursive: true, force: true })
			}
		} catch (error) {
			vscode.window.showErrorMessage(
				`Encountered error while deleting task history, there may be some files left behind. Error: ${error instanceof Error ? error.message : String(error)}`,
			)
		}
		// await this.postStateToWebview()
	}

	async refreshTotalTasksSize() {
		getTotalTasksSize(this.context.globalStorageUri.fsPath)
			.then((newTotalSize) => {
				this.postMessageToWebview({
					type: "totalTasksSize",
					totalTasksSize: newTotalSize,
				})
			})
			.catch((error) => {
				console.error("Error calculating total tasks size:", error)
			})
	}

	async deleteTaskWithId(id: string) {
		console.info("deleteTaskWithId: ", id)

		try {
			if (id === this.cline?.taskId) {
				await this.clearTask()
				console.debug("cleared task")
			}

			const { taskDirPath, apiConversationHistoryFilePath, uiMessagesFilePath } = await this.getTaskWithId(id)

			const updatedTaskHistory = await this.deleteTaskFromState(id)

			// Delete the task files
			const apiConversationHistoryFileExists = await fileExistsAtPath(apiConversationHistoryFilePath)
			if (apiConversationHistoryFileExists) {
				await fs.unlink(apiConversationHistoryFilePath)
			}
			const uiMessagesFileExists = await fileExistsAtPath(uiMessagesFilePath)
			if (uiMessagesFileExists) {
				await fs.unlink(uiMessagesFilePath)
			}
			const legacyMessagesFilePath = path.join(taskDirPath, "claude_messages.json")
			if (await fileExistsAtPath(legacyMessagesFilePath)) {
				await fs.unlink(legacyMessagesFilePath)
			}

			await fs.rmdir(taskDirPath) // succeeds if the dir is empty

			if (updatedTaskHistory.length === 0) {
				await this.deleteAllTaskHistory()
			}
		} catch (error) {
			console.debug(`Error deleting task:`, error)
		}

		this.refreshTotalTasksSize()
	}

	async deleteTaskFromState(id: string) {
		// Remove the task from history
		const taskHistory = ((await this.getGlobalState("taskHistory")) as HistoryItem[] | undefined) || []
		const updatedTaskHistory = taskHistory.filter((task) => task.id !== id)
		await this.updateGlobalState("taskHistory", updatedTaskHistory)

		// Notify the webview that the task has been deleted
		await this.postStateToWebview()

		return updatedTaskHistory
	}

	async postStateToWebview() {
		const state = await this.getStateToPostToWebview()
		this.postMessageToWebview({ type: "state", state })
	}

	async getStateToPostToWebview(): Promise<ExtensionState> {
		const {
			apiConfiguration,
			lastShownAnnouncementId,
			customInstructions,
			taskHistory,
			autoApprovalSettings,
			browserSettings,
			chatSettings,
			userInfo,
			mcpMarketplaceEnabled,
			telemetrySetting,
			planActSeparateModelsSetting,
		} = await this.getState()

		return {
			version: this.context.extension?.packageJSON?.version ?? "",
			apiConfiguration,
			customInstructions,
			uriScheme: vscode.env.uriScheme,
			currentTaskItem: this.cline?.taskId ? (taskHistory || []).find((item) => item.id === this.cline?.taskId) : undefined,
			checkpointTrackerErrorMessage: this.cline?.checkpointTrackerErrorMessage,
			clineMessages: this.cline?.clineMessages || [],
			taskHistory: (taskHistory || [])
				.filter((item) => item.ts && item.task)
				.sort((a, b) => b.ts - a.ts)
				.slice(0, 100), // for now we're only getting the latest 100 tasks, but a better solution here is to only pass in 3 for recent task history, and then get the full task history on demand when going to the task history view (maybe with pagination?)
			shouldShowAnnouncement: lastShownAnnouncementId !== this.latestAnnouncementId,
			platform: process.platform as Platform,
			autoApprovalSettings,
			browserSettings,
			chatSettings,
			userInfo,
			mcpMarketplaceEnabled,
			telemetrySetting,
			planActSeparateModelsSetting,
			vscMachineId: vscode.env.machineId,
		}
	}

	async clearTask() {
		this.cline?.abortTask()
		this.cline = undefined // removes reference to it, so once promises end it will be garbage collected
	}

	// Caching mechanism to keep track of webview messages + API conversation history per provider instance

	/*
	Now that we use retainContextWhenHidden, we don't have to store a cache of cline messages in the user's state, but we could to reduce memory footprint in long conversations.

	- We have to be careful of what state is shared between ClineProvider instances since there could be multiple instances of the extension running at once. For example when we cached cline messages using the same key, two instances of the extension could end up using the same key and overwriting each other's messages.
	- Some state does need to be shared between the instances, i.e. the API key--however there doesn't seem to be a good way to notify the other instances that the API key has changed.

	We need to use a unique identifier for each ClineProvider instance's message cache since we could be running several instances of the extension outside of just the sidebar i.e. in editor panels.

	// conversation history to send in API requests

	/*
	It seems that some API messages do not comply with vscode state requirements. Either the Anthropic library is manipulating these values somehow in the backend in a way thats creating cyclic references, or the API returns a function or a Symbol as part of the message content.
	VSCode docs about state: "The value must be JSON-stringifyable ... value — A value. MUST not contain cyclic references."
	For now we'll store the conversation history in memory, and if we need to store in state directly we'd need to do a manual conversion to ensure proper json stringification.
	*/

	// getApiConversationHistory(): Anthropic.MessageParam[] {
	// 	// const history = (await this.getGlobalState(
	// 	// 	this.getApiConversationHistoryStateKey()
	// 	// )) as Anthropic.MessageParam[]
	// 	// return history || []
	// 	return this.apiConversationHistory
	// }

	// setApiConversationHistory(history: Anthropic.MessageParam[] | undefined) {
	// 	// await this.updateGlobalState(this.getApiConversationHistoryStateKey(), history)
	// 	this.apiConversationHistory = history || []
	// }

	// addMessageToApiConversationHistory(message: Anthropic.MessageParam): Anthropic.MessageParam[] {
	// 	// const history = await this.getApiConversationHistory()
	// 	// history.push(message)
	// 	// await this.setApiConversationHistory(history)
	// 	// return history
	// 	this.apiConversationHistory.push(message)
	// 	return this.apiConversationHistory
	// }

	/*
	Storage
	https://dev.to/kompotkot/how-to-use-secretstorage-in-your-vscode-extensions-2hco
	https://www.eliostruyf.com/devhack-code-extension-storage-options/
	*/

	async getState() {
		const [
			storedApiProvider,
			apiModelId,
			apiKey,
			openRouterApiKey,
			clineApiKey,
			awsAccessKey,
			awsSecretKey,
			awsSessionToken,
			awsRegion,
			awsUseCrossRegionInference,
			awsBedrockUsePromptCache,
			awsBedrockEndpoint,
			awsProfile,
			awsUseProfile,
			vertexProjectId,
			vertexRegion,
			openAiBaseUrl,
			openAiApiKey,
			openAiModelId,
			openAiModelInfo,
			ollamaModelId,
			ollamaBaseUrl,
			ollamaApiOptionsCtxNum,
			lmStudioModelId,
			lmStudioBaseUrl,
			anthropicBaseUrl,
			geminiApiKey,
			geminiBaseUrl,
			openAiNativeApiKey,
			deepSeekApiKey,
			requestyApiKey,
			requestyModelId,
			togetherApiKey,
			togetherModelId,
			qwenApiKey,
			mistralApiKey,
			azureApiVersion,
			openRouterModelId,
			openRouterModelInfo,
			openRouterProviderSorting,
			openRouterBaseUrl,
			lastShownAnnouncementId,
			customInstructions,
			taskHistory,
			autoApprovalSettings,
			browserSettings,
			chatSettings,
			vsCodeLmModelSelector,
			liteLlmBaseUrl,
			liteLlmModelId,
			userInfo,
			previousModeApiProvider,
			previousModeModelId,
			previousModeModelInfo,
			previousModeVsCodeLmModelSelector,
			previousModeThinkingBudgetTokens,
			qwenApiLine,
			liteLlmApiKey,
			telemetrySetting,
			asksageApiKey,
			asksageApiUrl,
			xaiApiKey,
			thinkingBudgetTokens,
			sambanovaApiKey,
			planActSeparateModelsSettingRaw,
		] = await Promise.all([
			this.getGlobalState("apiProvider") as Promise<ApiProvider | undefined>,
			this.getGlobalState("apiModelId") as Promise<string | undefined>,
			this.getSecret("apiKey") as Promise<string | undefined>,
			this.getSecret("openRouterApiKey") as Promise<string | undefined>,
			this.getSecret("clineApiKey") as Promise<string | undefined>,
			this.getSecret("awsAccessKey") as Promise<string | undefined>,
			this.getSecret("awsSecretKey") as Promise<string | undefined>,
			this.getSecret("awsSessionToken") as Promise<string | undefined>,
			this.getGlobalState("awsRegion") as Promise<string | undefined>,
			this.getGlobalState("awsUseCrossRegionInference") as Promise<boolean | undefined>,
			this.getGlobalState("awsBedrockUsePromptCache") as Promise<boolean | undefined>,
			this.getGlobalState("awsBedrockEndpoint") as Promise<string | undefined>,
			this.getGlobalState("awsProfile") as Promise<string | undefined>,
			this.getGlobalState("awsUseProfile") as Promise<boolean | undefined>,
			this.getGlobalState("vertexProjectId") as Promise<string | undefined>,
			this.getGlobalState("vertexRegion") as Promise<string | undefined>,
			this.getGlobalState("openAiBaseUrl") as Promise<string | undefined>,
			this.getSecret("openAiApiKey") as Promise<string | undefined>,
			this.getGlobalState("openAiModelId") as Promise<string | undefined>,
			this.getGlobalState("openAiModelInfo") as Promise<ModelInfo | undefined>,
			this.getGlobalState("ollamaModelId") as Promise<string | undefined>,
			this.getGlobalState("ollamaBaseUrl") as Promise<string | undefined>,
			this.getGlobalState("ollamaApiOptionsCtxNum") as Promise<string | undefined>,
			this.getGlobalState("lmStudioModelId") as Promise<string | undefined>,
			this.getGlobalState("lmStudioBaseUrl") as Promise<string | undefined>,
			this.getGlobalState("anthropicBaseUrl") as Promise<string | undefined>,
			this.getSecret("geminiApiKey") as Promise<string | undefined>,
			this.getGlobalState("geminiBaseUrl") as Promise<string | undefined>,
			this.getSecret("openAiNativeApiKey") as Promise<string | undefined>,
			this.getSecret("deepSeekApiKey") as Promise<string | undefined>,
			this.getSecret("requestyApiKey") as Promise<string | undefined>,
			this.getGlobalState("requestyModelId") as Promise<string | undefined>,
			this.getSecret("togetherApiKey") as Promise<string | undefined>,
			this.getGlobalState("togetherModelId") as Promise<string | undefined>,
			this.getSecret("qwenApiKey") as Promise<string | undefined>,
			this.getSecret("mistralApiKey") as Promise<string | undefined>,
			this.getGlobalState("azureApiVersion") as Promise<string | undefined>,
			this.getGlobalState("openRouterModelId") as Promise<string | undefined>,
			this.getGlobalState("openRouterModelInfo") as Promise<ModelInfo | undefined>,
			this.getGlobalState("openRouterProviderSorting") as Promise<string | undefined>,
			this.getGlobalState("openRouterBaseUrl") as Promise<string | undefined>,
			this.getGlobalState("lastShownAnnouncementId") as Promise<string | undefined>,
			this.getGlobalState("customInstructions") as Promise<string | undefined>,
			this.getGlobalState("taskHistory") as Promise<HistoryItem[] | undefined>,
			this.getGlobalState("autoApprovalSettings") as Promise<AutoApprovalSettings | undefined>,
			this.getGlobalState("browserSettings") as Promise<BrowserSettings | undefined>,
			this.getGlobalState("chatSettings") as Promise<ChatSettings | undefined>,
			this.getGlobalState("vsCodeLmModelSelector") as Promise<vscode.LanguageModelChatSelector | undefined>,
			this.getGlobalState("liteLlmBaseUrl") as Promise<string | undefined>,
			this.getGlobalState("liteLlmModelId") as Promise<string | undefined>,
			this.getGlobalState("userInfo") as Promise<UserInfo | undefined>,
			this.getGlobalState("previousModeApiProvider") as Promise<ApiProvider | undefined>,
			this.getGlobalState("previousModeModelId") as Promise<string | undefined>,
			this.getGlobalState("previousModeModelInfo") as Promise<ModelInfo | undefined>,
			this.getGlobalState("previousModeVsCodeLmModelSelector") as Promise<vscode.LanguageModelChatSelector | undefined>,
			this.getGlobalState("previousModeThinkingBudgetTokens") as Promise<number | undefined>,
			this.getGlobalState("qwenApiLine") as Promise<string | undefined>,
			this.getSecret("liteLlmApiKey") as Promise<string | undefined>,
			this.getGlobalState("telemetrySetting") as Promise<TelemetrySetting | undefined>,
			this.getSecret("asksageApiKey") as Promise<string | undefined>,
			this.getGlobalState("asksageApiUrl") as Promise<string | undefined>,
			this.getSecret("xaiApiKey") as Promise<string | undefined>,
			this.getGlobalState("thinkingBudgetTokens") as Promise<number | undefined>,
			this.getSecret("sambanovaApiKey") as Promise<string | undefined>,
			this.getGlobalState("planActSeparateModelsSetting") as Promise<boolean | undefined>,
		])

		let apiProvider: ApiProvider
		if (storedApiProvider) {
			apiProvider = storedApiProvider
		} else {
			// Either new user or legacy user that doesn't have the apiProvider stored in state
			// (If they're using OpenRouter or Bedrock, then apiProvider state will exist)
			if (apiKey) {
				apiProvider = "anthropic"
			} else {
				// New users should default to openrouter, since they've opted to use an API key instead of signing in
				apiProvider = "openrouter"
			}
		}

		const o3MiniReasoningEffort = vscode.workspace
			.getConfiguration("cline.modelSettings.o3Mini")
			.get("reasoningEffort", "medium")

		const mcpMarketplaceEnabled = vscode.workspace.getConfiguration("cline").get<boolean>("mcpMarketplace.enabled", true)

		// Plan/Act separate models setting is a boolean indicating whether the user wants to use different models for plan and act. Existing users expect this to be enabled, while we want new users to opt in to this being disabled by default.
		// On win11 state sometimes initializes as empty string instead of undefined
		let planActSeparateModelsSetting: boolean | undefined = undefined
		if (planActSeparateModelsSettingRaw === true || planActSeparateModelsSettingRaw === false) {
			planActSeparateModelsSetting = planActSeparateModelsSettingRaw
		} else {
			// default to true for existing users
			if (storedApiProvider) {
				planActSeparateModelsSetting = true
			} else {
				// default to false for new users
				planActSeparateModelsSetting = false
			}
			// this is a special case where it's a new state, but we want it to default to different values for existing and new users.
			// persist so next time state is retrieved it's set to the correct value.
			await this.updateGlobalState("planActSeparateModelsSetting", planActSeparateModelsSetting)
		}

		return {
			apiConfiguration: {
				apiProvider,
				apiModelId,
				apiKey,
				openRouterApiKey,
				clineApiKey,
				awsAccessKey,
				awsSecretKey,
				awsSessionToken,
				awsRegion,
				awsUseCrossRegionInference,
				awsBedrockUsePromptCache,
				awsBedrockEndpoint,
				awsProfile,
				awsUseProfile,
				vertexProjectId,
				vertexRegion,
				openAiBaseUrl,
				openAiApiKey,
				openAiModelId,
				openAiModelInfo,
				ollamaModelId,
				ollamaBaseUrl,
				ollamaApiOptionsCtxNum,
				lmStudioModelId,
				lmStudioBaseUrl,
				anthropicBaseUrl,
				geminiApiKey,
				geminiBaseUrl,
				openAiNativeApiKey,
				deepSeekApiKey,
				requestyApiKey,
				requestyModelId,
				togetherApiKey,
				togetherModelId,
				qwenApiKey,
				qwenApiLine,
				mistralApiKey,
				azureApiVersion,
				openRouterModelId,
				openRouterModelInfo,
				openRouterProviderSorting,
				openRouterBaseUrl,
				vsCodeLmModelSelector,
				o3MiniReasoningEffort,
				thinkingBudgetTokens,
				liteLlmBaseUrl,
				liteLlmModelId,
				liteLlmApiKey,
				asksageApiKey,
				asksageApiUrl,
				xaiApiKey,
				sambanovaApiKey,
			},
			lastShownAnnouncementId,
			customInstructions,
			taskHistory,
			autoApprovalSettings: autoApprovalSettings || DEFAULT_AUTO_APPROVAL_SETTINGS, // default value can be 0 or empty string
			browserSettings: browserSettings || DEFAULT_BROWSER_SETTINGS,
			chatSettings: chatSettings || DEFAULT_CHAT_SETTINGS,
			userInfo,
			previousModeApiProvider,
			previousModeModelId,
			previousModeModelInfo,
			previousModeVsCodeLmModelSelector,
			previousModeThinkingBudgetTokens,
			mcpMarketplaceEnabled,
			telemetrySetting: telemetrySetting || "unset",
			planActSeparateModelsSetting,
		}
	}

	async updateTaskHistory(item: HistoryItem): Promise<HistoryItem[]> {
		const history = ((await this.getGlobalState("taskHistory")) as HistoryItem[]) || []
		const existingItemIndex = history.findIndex((h) => h.id === item.id)
		if (existingItemIndex !== -1) {
			history[existingItemIndex] = item
		} else {
			history.push(item)
		}
		await this.updateGlobalState("taskHistory", history)
		return history
	}

	// global

	async updateGlobalState(key: GlobalStateKey, value: any) {
		await this.context.globalState.update(key, value)
	}

	async getGlobalState(key: GlobalStateKey) {
		return await this.context.globalState.get(key)
	}

	// workspace

	private async updateWorkspaceState(key: string, value: any) {
		await this.context.workspaceState.update(key, value)
	}

	private async getWorkspaceState(key: string) {
		return await this.context.workspaceState.get(key)
	}

	// private async clearState() {
	// 	this.context.workspaceState.keys().forEach((key) => {
	// 		this.context.workspaceState.update(key, undefined)
	// 	})
	// 	this.context.globalState.keys().forEach((key) => {
	// 		this.context.globalState.update(key, undefined)
	// 	})
	// 	this.context.secrets.delete("apiKey")
	// }

	// secrets

	private async storeSecret(key: SecretKey, value?: string) {
		if (value) {
			await this.context.secrets.store(key, value)
		} else {
			await this.context.secrets.delete(key)
		}
	}

	async getSecret(key: SecretKey) {
		return await this.context.secrets.get(key)
	}

	// Open Graph Data

	async fetchOpenGraphData(url: string) {
		try {
			// Use the fetchOpenGraphData function from link-preview.ts
			const ogData = await fetchOpenGraphData(url)

			// Send the data back to the webview
			await this.postMessageToWebview({
				type: "openGraphData",
				openGraphData: ogData,
				url: url,
			})
		} catch (error) {
			console.error(`Error fetching Open Graph data for ${url}:`, error)
			// Send an error response
			await this.postMessageToWebview({
				type: "openGraphData",
				error: `Failed to fetch Open Graph data: ${error}`,
				url: url,
			})
		}
	}

	// Check if a URL is an image
	async checkIsImageUrl(url: string) {
		try {
			// Check if the URL is an image
			const isImage = await isImageUrl(url)

			// Send the result back to the webview
			await this.postMessageToWebview({
				type: "isImageUrlResult",
				isImage,
				url,
			})
		} catch (error) {
			console.error(`Error checking if URL is an image: ${url}`, error)
			// Send an error response
			await this.postMessageToWebview({
				type: "isImageUrlResult",
				isImage: false,
				url,
			})
		}
	}

	// dev

	async resetState() {
		vscode.window.showInformationMessage("Resetting state...")
		for (const key of this.context.globalState.keys()) {
			await this.context.globalState.update(key, undefined)
		}
		const secretKeys: SecretKey[] = [
			"apiKey",
			"openRouterApiKey",
			"awsAccessKey",
			"awsSecretKey",
			"awsSessionToken",
			"openAiApiKey",
			"geminiApiKey",
			"openAiNativeApiKey",
			"deepSeekApiKey",
			"requestyApiKey",
			"togetherApiKey",
			"qwenApiKey",
			"mistralApiKey",
			"clineApiKey",
			"liteLlmApiKey",
			"asksageApiKey",
			"xaiApiKey",
			"sambanovaApiKey",
		]
		for (const key of secretKeys) {
			await this.storeSecret(key, undefined)
		}
		if (this.cline) {
			this.cline.abortTask()
			this.cline = undefined
		}
		vscode.window.showInformationMessage("State reset")
		await this.postStateToWebview()
		await this.postMessageToWebview({
			type: "action",
			action: "chatButtonClicked",
		})
	}
}<|MERGE_RESOLUTION|>--- conflicted
+++ resolved
@@ -1772,13 +1772,8 @@
 	// 'Add to Cline' context menu in editor and code action
 	async addSelectedCodeToChat(code: string, filePath: string, languageId: string, diagnostics?: vscode.Diagnostic[]) {
 		// Ensure the sidebar view is visible
-<<<<<<< HEAD
 		await vscode.commands.executeCommand("rikline.SidebarProvider.focus")
-		await delay(100)
-=======
-		await vscode.commands.executeCommand("claude-dev.SidebarProvider.focus")
 		await setTimeoutPromise(100)
->>>>>>> ffd80d94
 
 		// Post message to webview with the selected code
 		const fileMention = this.getFileMentionFromPath(filePath)
@@ -1800,13 +1795,8 @@
 	// 'Add to Cline' context menu in Terminal
 	async addSelectedTerminalOutputToChat(output: string, terminalName: string) {
 		// Ensure the sidebar view is visible
-<<<<<<< HEAD
 		await vscode.commands.executeCommand("rikline.SidebarProvider.focus")
-		await delay(100)
-=======
-		await vscode.commands.executeCommand("claude-dev.SidebarProvider.focus")
 		await setTimeoutPromise(100)
->>>>>>> ffd80d94
 
 		// Post message to webview with the selected terminal output
 		// await this.postMessageToWebview({
@@ -1826,13 +1816,8 @@
 	// 'Fix with Cline' in code actions
 	async fixWithCline(code: string, filePath: string, languageId: string, diagnostics: vscode.Diagnostic[]) {
 		// Ensure the sidebar view is visible
-<<<<<<< HEAD
 		await vscode.commands.executeCommand("rikline.SidebarProvider.focus")
-		await delay(100)
-=======
-		await vscode.commands.executeCommand("claude-dev.SidebarProvider.focus")
 		await setTimeoutPromise(100)
->>>>>>> ffd80d94
 
 		const fileMention = this.getFileMentionFromPath(filePath)
 		const problemsString = this.convertDiagnosticsToProblemsString(diagnostics)
