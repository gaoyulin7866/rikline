--- conflicted
+++ resolved
@@ -102,12 +102,9 @@
 	| "togetherModelId"
 	| "mcpMarketplaceCatalog"
 	| "telemetrySetting"
-<<<<<<< HEAD
-	| "geminiBaseUrl"
-=======
 	| "asksageApiUrl"
 	| "thinkingBudgetTokens"
->>>>>>> 0ce66efc
+	| "geminiBaseUrl"
 
 export const GlobalFileNames = {
 	apiConversationHistory: "api_conversation_history.json",
