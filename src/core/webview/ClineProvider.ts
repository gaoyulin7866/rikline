--- conflicted
+++ resolved
@@ -77,13 +77,10 @@
 	| "previousModeApiProvider"
 	| "previousModeModelId"
 	| "previousModeModelInfo"
-<<<<<<< HEAD
-	| "geminiBaseUrl"
-=======
 	| "liteLlmBaseUrl"
 	| "liteLlmModelId"
 	| "qwenApiLine"
->>>>>>> 10b8ee4f
+	| "geminiBaseUrl"
 
 export const GlobalFileNames = {
 	apiConversationHistory: "api_conversation_history.json",
