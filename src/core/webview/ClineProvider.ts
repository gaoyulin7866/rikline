--- conflicted
+++ resolved
@@ -106,11 +106,8 @@
 	| "telemetrySetting"
 	| "asksageApiUrl"
 	| "thinkingBudgetTokens"
-<<<<<<< HEAD
+	| "planActSeparateModelsSetting"
 	| "geminiBaseUrl"
-=======
-	| "planActSeparateModelsSetting"
->>>>>>> 8909ee77
 
 export const GlobalFileNames = {
 	apiConversationHistory: "api_conversation_history.json",
@@ -550,111 +547,7 @@
 						break
 					case "apiConfiguration":
 						if (message.apiConfiguration) {
-<<<<<<< HEAD
-							const {
-								apiProvider,
-								apiModelId,
-								apiKey,
-								openRouterApiKey,
-								awsAccessKey,
-								awsSecretKey,
-								awsSessionToken,
-								awsRegion,
-								awsUseCrossRegionInference,
-								awsBedrockUsePromptCache,
-								awsProfile,
-								awsUseProfile,
-								vertexProjectId,
-								vertexRegion,
-								openAiBaseUrl,
-								openAiApiKey,
-								openAiModelId,
-								openAiModelInfo,
-								ollamaModelId,
-								ollamaBaseUrl,
-								ollamaApiOptionsCtxNum,
-								lmStudioModelId,
-								lmStudioBaseUrl,
-								anthropicBaseUrl,
-								geminiApiKey,
-								geminiBaseUrl,
-								openAiNativeApiKey,
-								deepSeekApiKey,
-								requestyApiKey,
-								requestyModelId,
-								togetherApiKey,
-								togetherModelId,
-								qwenApiKey,
-								mistralApiKey,
-								azureApiVersion,
-								openRouterModelId,
-								openRouterModelInfo,
-								openRouterBaseUrl,
-								vsCodeLmModelSelector,
-								liteLlmBaseUrl,
-								liteLlmModelId,
-								liteLlmApiKey,
-								qwenApiLine,
-								asksageApiKey,
-								asksageApiUrl,
-								xaiApiKey,
-								thinkingBudgetTokens,
-								clineApiKey,
-							} = message.apiConfiguration
-							await this.updateGlobalState("apiProvider", apiProvider)
-							await this.updateGlobalState("apiModelId", apiModelId)
-							await this.storeSecret("apiKey", apiKey)
-							await this.storeSecret("openRouterApiKey", openRouterApiKey)
-							await this.storeSecret("awsAccessKey", awsAccessKey)
-							await this.storeSecret("awsSecretKey", awsSecretKey)
-							await this.storeSecret("awsSessionToken", awsSessionToken)
-							await this.updateGlobalState("awsRegion", awsRegion)
-							await this.updateGlobalState("awsUseCrossRegionInference", awsUseCrossRegionInference)
-							await this.updateGlobalState("awsBedrockUsePromptCache", awsBedrockUsePromptCache)
-							await this.updateGlobalState("awsProfile", awsProfile)
-							await this.updateGlobalState("awsUseProfile", awsUseProfile)
-							await this.updateGlobalState("vertexProjectId", vertexProjectId)
-							await this.updateGlobalState("vertexRegion", vertexRegion)
-							await this.updateGlobalState("openAiBaseUrl", openAiBaseUrl)
-							await this.storeSecret("openAiApiKey", openAiApiKey)
-							await this.updateGlobalState("openAiModelId", openAiModelId)
-							await this.updateGlobalState("openAiModelInfo", openAiModelInfo)
-							await this.updateGlobalState("ollamaModelId", ollamaModelId)
-							await this.updateGlobalState("ollamaBaseUrl", ollamaBaseUrl)
-							await this.updateGlobalState("ollamaApiOptionsCtxNum", ollamaApiOptionsCtxNum)
-							await this.updateGlobalState("lmStudioModelId", lmStudioModelId)
-							await this.updateGlobalState("lmStudioBaseUrl", lmStudioBaseUrl)
-							await this.updateGlobalState("anthropicBaseUrl", anthropicBaseUrl)
-							await this.storeSecret("geminiApiKey", geminiApiKey)
-							await this.updateGlobalState("geminiBaseUrl", geminiBaseUrl)
-							await this.storeSecret("openAiNativeApiKey", openAiNativeApiKey)
-							await this.storeSecret("deepSeekApiKey", deepSeekApiKey)
-							await this.storeSecret("requestyApiKey", requestyApiKey)
-							await this.storeSecret("togetherApiKey", togetherApiKey)
-							await this.storeSecret("qwenApiKey", qwenApiKey)
-							await this.storeSecret("mistralApiKey", mistralApiKey)
-							await this.storeSecret("liteLlmApiKey", liteLlmApiKey)
-							await this.storeSecret("xaiApiKey", xaiApiKey)
-							await this.updateGlobalState("azureApiVersion", azureApiVersion)
-							await this.updateGlobalState("openRouterModelId", openRouterModelId)
-							await this.updateGlobalState("openRouterModelInfo", openRouterModelInfo)
-							await this.updateGlobalState("openRouterBaseUrl", openRouterBaseUrl)
-							await this.updateGlobalState("vsCodeLmModelSelector", vsCodeLmModelSelector)
-							await this.updateGlobalState("liteLlmBaseUrl", liteLlmBaseUrl)
-							await this.updateGlobalState("liteLlmModelId", liteLlmModelId)
-							await this.updateGlobalState("qwenApiLine", qwenApiLine)
-							await this.updateGlobalState("requestyModelId", requestyModelId)
-							await this.updateGlobalState("togetherModelId", togetherModelId)
-							await this.storeSecret("asksageApiKey", asksageApiKey)
-							await this.updateGlobalState("asksageApiUrl", asksageApiUrl)
-							await this.updateGlobalState("thinkingBudgetTokens", thinkingBudgetTokens)
-							await this.storeSecret("clineApiKey", clineApiKey)
-							if (this.cline) {
-								this.cline.api = buildApiHandler(message.apiConfiguration)
-							}
-=======
 							await this.updateApiConfiguration(message.apiConfiguration)
->>>>>>> 8909ee77
 						}
 						await this.postStateToWebview()
 						break
