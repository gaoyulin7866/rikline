import { Controller } from ".."
import { Empty } from "../../../shared/proto/common"
import { UpdateSettingsRequest } from "../../../shared/proto/state"
import { updateApiConfiguration } from "../../storage/state"
import { buildApiHandler } from "../../../api"
import { convertProtoApiConfigurationToApiConfiguration } from "../../../shared/proto-conversions/state/settings-conversion"
import { convertProtoChatSettingsToChatSettings } from "../../../shared/proto-conversions/state/chat-settings-conversion"
import { TelemetrySetting } from "@/shared/TelemetrySetting"

/**
 * Updates multiple extension settings in a single request
 * @param controller The controller instance
 * @param request The request containing the settings to update
 * @returns An empty response
 */
export async function updateSettings(controller: Controller, request: UpdateSettingsRequest): Promise<Empty> {
	try {
		// Update API configuration
		if (request.apiConfiguration) {
			const apiConfiguration = convertProtoApiConfigurationToApiConfiguration(request.apiConfiguration)
			await updateApiConfiguration(controller.context, apiConfiguration)

			if (controller.task) {
				controller.task.api = buildApiHandler(apiConfiguration)
			}
		}

		// Update telemetry setting
		if (request.telemetrySetting) {
			await controller.updateTelemetrySetting(request.telemetrySetting as TelemetrySetting)
		}

		// Update plan/act separate models setting
		if (request.planActSeparateModelsSetting !== undefined) {
			await controller.context.globalState.update("planActSeparateModelsSetting", request.planActSeparateModelsSetting)
		}

		// Update checkpoints setting
		if (request.enableCheckpointsSetting !== undefined) {
			await controller.context.globalState.update("enableCheckpointsSetting", request.enableCheckpointsSetting)
		}

		// Update MCP marketplace setting
		if (request.mcpMarketplaceEnabled !== undefined) {
			await controller.context.globalState.update("mcpMarketplaceEnabled", request.mcpMarketplaceEnabled)
		}

		// Update MCP responses collapsed setting
		if (request.mcpResponsesCollapsed !== undefined) {
			await controller.context.globalState.update("mcpResponsesCollapsed", request.mcpResponsesCollapsed)
		}

		// Update MCP responses collapsed setting
		if (request.mcpRichDisplayEnabled !== undefined) {
			await controller.context.globalState.update("mcpRichDisplayEnabled", request.mcpRichDisplayEnabled)
		}

		// Update chat settings
		if (request.chatSettings) {
			const chatSettings = convertProtoChatSettingsToChatSettings(request.chatSettings)
<<<<<<< HEAD
			await controller.context.globalState.update("chatSettings", chatSettings)
=======
>>>>>>> f8a284c6
			await controller.context.workspaceState.update("chatSettings", chatSettings)
			if (controller.task) {
				controller.task.chatSettings = chatSettings
			}
		}

		// Update terminal timeout setting
		if (request.shellIntegrationTimeout !== undefined) {
			await controller.context.globalState.update("shellIntegrationTimeout", Number(request.shellIntegrationTimeout))
		}

		// Update terminal reuse setting
		if (request.terminalReuseEnabled !== undefined) {
			await controller.context.globalState.update("terminalReuseEnabled", request.terminalReuseEnabled)
		}

		// Update terminal output line limit
		if (request.terminalOutputLineLimit !== undefined) {
			await controller.context.globalState.update("terminalOutputLineLimit", Number(request.terminalOutputLineLimit))
		}

		// Post updated state to webview
		await controller.postStateToWebview()

		return Empty.create()
	} catch (error) {
		console.error("Failed to update settings:", error)
		throw error
	}
}<|MERGE_RESOLUTION|>--- conflicted
+++ resolved
@@ -58,10 +58,6 @@
 		// Update chat settings
 		if (request.chatSettings) {
 			const chatSettings = convertProtoChatSettingsToChatSettings(request.chatSettings)
-<<<<<<< HEAD
-			await controller.context.globalState.update("chatSettings", chatSettings)
-=======
->>>>>>> f8a284c6
 			await controller.context.workspaceState.update("chatSettings", chatSettings)
 			if (controller.task) {
 				controller.task.chatSettings = chatSettings
