--- conflicted
+++ resolved
@@ -250,11 +250,8 @@
 		sapAiCoreTokenUrl,
 		sapAiResourceGroup,
 		sapAiCoreModelId,
-<<<<<<< HEAD
+		claudeCodePath,
 		miapiBaseUrl,
-=======
-		claudeCodePath,
->>>>>>> 72cd34d9
 	] = await Promise.all([
 		getGlobalState(context, "isNewUser") as Promise<boolean | undefined>,
 		getSecret(context, "apiKey") as Promise<string | undefined>,
@@ -331,11 +328,8 @@
 		getGlobalState(context, "sapAiCoreTokenUrl") as Promise<string | undefined>,
 		getGlobalState(context, "sapAiResourceGroup") as Promise<string | undefined>,
 		getGlobalState(context, "sapAiCoreModelId") as Promise<string | undefined>,
-<<<<<<< HEAD
+		getGlobalState(context, "claudeCodePath") as Promise<string | undefined>,
 		getGlobalState(context, "miapiBaseUrl") as Promise<string | undefined>,
-=======
-		getGlobalState(context, "claudeCodePath") as Promise<string | undefined>,
->>>>>>> 72cd34d9
 	])
 
 	const localClineRulesToggles = (await getWorkspaceState(context, "localClineRulesToggles")) as ClineRulesToggles
